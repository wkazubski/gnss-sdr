--- conflicted
+++ resolved
@@ -74,13 +74,8 @@
         if((CMAKE_BUILD_TYPE STREQUAL Debug) OR (CMAKE_BUILD_TYPE STREQUAL NoOptWithASM) OR
             (CMAKE_BUILD_TYPE STREQUAL Coverage) OR (CMAKE_BUILD_TYPE STREQUAL ASAN))  # Workaround for Ninja generator
             set(GOOGLETEST_BUILD_BYPRODUCTS
-<<<<<<< HEAD
-                #${CMAKE_BINARY_DIR}/gtest-${GNSSSDR_GTEST_LOCAL_VERSION}/lib/${CMAKE_FIND_LIBRARY_PREFIXES}gtestd${CMAKE_STATIC_LIBRARY_SUFFIX}
-                #${CMAKE_BINARY_DIR}/gtest-${GNSSSDR_GTEST_LOCAL_VERSION}/lib/${CMAKE_FIND_LIBRARY_PREFIXES}gtest_maind${CMAKE_STATIC_LIBRARY_SUFFIX}
-=======
                 ${CMAKE_BINARY_DIR}/gtest-${GNSSSDR_GTEST_LOCAL_VERSION}/lib/${CMAKE_FIND_LIBRARY_PREFIXES}gtest${DEBUG_DECORATION}${CMAKE_STATIC_LIBRARY_SUFFIX}
                 ${CMAKE_BINARY_DIR}/gtest-${GNSSSDR_GTEST_LOCAL_VERSION}/lib/${CMAKE_FIND_LIBRARY_PREFIXES}gtest_main${DEBUG_DECORATION}${CMAKE_STATIC_LIBRARY_SUFFIX}
->>>>>>> cb52bc71
             )
         endif()
         ExternalProject_Add(gtest-${GNSSSDR_GTEST_LOCAL_VERSION}
@@ -116,26 +111,11 @@
             MAP_IMPORTED_CONFIG_O3WITHASM RelWithDebInfo
             MAP_IMPORTED_CONFIG_ASAN Debug
             IMPORTED_LOCATION_NONE ${binary_dir}/lib/${CMAKE_FIND_LIBRARY_PREFIXES}gtest${CMAKE_STATIC_LIBRARY_SUFFIX}
-<<<<<<< HEAD
             IMPORTED_LOCATION_DEBUG ${binary_dir}/lib/${CMAKE_FIND_LIBRARY_PREFIXES}gtest${CMAKE_STATIC_LIBRARY_SUFFIX}
-=======
-            IMPORTED_LOCATION_DEBUG ${binary_dir}/lib/${CMAKE_FIND_LIBRARY_PREFIXES}gtest${DEBUG_DECORATION}${CMAKE_STATIC_LIBRARY_SUFFIX}
->>>>>>> cb52bc71
             IMPORTED_LOCATION_RELEASE ${binary_dir}/lib/${CMAKE_FIND_LIBRARY_PREFIXES}gtest${CMAKE_STATIC_LIBRARY_SUFFIX}
             IMPORTED_LOCATION_RELWITHDEBINFO ${binary_dir}/lib/${CMAKE_FIND_LIBRARY_PREFIXES}gtest${CMAKE_STATIC_LIBRARY_SUFFIX}
             IMPORTED_LOCATION_MINSIZEREL ${binary_dir}/lib/${CMAKE_FIND_LIBRARY_PREFIXES}gtest${CMAKE_STATIC_LIBRARY_SUFFIX}
             INTERFACE_INCLUDE_DIRECTORIES ${CMAKE_BINARY_DIR}/thirdparty/gtest/gtest-${GNSSSDR_GTEST_LOCAL_VERSION}/googletest/include
-<<<<<<< HEAD
-            INTERFACE_LINK_LIBRARIES ${binary_dir}/lib/gtest${CMAKE_STATIC_LIBRARY_SUFFIX}
-        )
-        if((CMAKE_GENERATOR STREQUAL Xcode) OR MSVC)
-            set_target_properties(GTest::GTest PROPERTIES
-                IMPORTED_LOCATION_DEBUG ${binary_dir}/lib/Debug/${CMAKE_FIND_LIBRARY_PREFIXES}gtest${CMAKE_STATIC_LIBRARY_SUFFIX}
-                IMPORTED_LOCATION_RELEASE ${binary_dir}/lib/Release/${CMAKE_FIND_LIBRARY_PREFIXES}gtest${CMAKE_STATIC_LIBRARY_SUFFIX}
-                IMPORTED_LOCATION_RELWITHDEBINFO ${binary_dir}/lib/RelWithDebInfo/${CMAKE_FIND_LIBRARY_PREFIXES}gtest${CMAKE_STATIC_LIBRARY_SUFFIX}
-                IMPORTED_LOCATION_MINSIZEREL ${binary_dir}/lib/MinSizeRel/${CMAKE_FIND_LIBRARY_PREFIXES}gtest${CMAKE_STATIC_LIBRARY_SUFFIX}
-                INTERFACE_LINK_LIBRARIES ${binary_dir}/lib/$<$<CONFIG:Debug>:Debug/>$<$<CONFIG:Release>:Release/>$<$<CONFIG:RelWithDebInfo>:RelWithDebInfo/>$<$<CONFIG:MinSizeRel>:MinSizeRel/>gtest${CMAKE_STATIC_LIBRARY_SUFFIX}
-=======
             INTERFACE_LINK_LIBRARIES ${binary_dir}/lib/gtest$<$<CONFIG:Debug>:${DEBUG_DECORATION}>${CMAKE_STATIC_LIBRARY_SUFFIX}
         )
         if((CMAKE_GENERATOR STREQUAL Xcode) OR MSVC)
@@ -145,7 +125,6 @@
                 IMPORTED_LOCATION_RELWITHDEBINFO ${binary_dir}/lib/RelWithDebInfo/${CMAKE_FIND_LIBRARY_PREFIXES}gtest${CMAKE_STATIC_LIBRARY_SUFFIX}
                 IMPORTED_LOCATION_MINSIZEREL ${binary_dir}/lib/MinSizeRel/${CMAKE_FIND_LIBRARY_PREFIXES}gtest${CMAKE_STATIC_LIBRARY_SUFFIX}
                 INTERFACE_LINK_LIBRARIES ${binary_dir}/lib/$<$<CONFIG:Debug>:Debug/>$<$<CONFIG:Release>:Release/>$<$<CONFIG:RelWithDebInfo>:RelWithDebInfo/>$<$<CONFIG:MinSizeRel>:MinSizeRel/>gtest$<$<CONFIG:Debug>:${DEBUG_DECORATION}>${CMAKE_STATIC_LIBRARY_SUFFIX}
->>>>>>> cb52bc71
             )
         endif()
         set_target_properties(GTest::GTest PROPERTIES
@@ -164,26 +143,11 @@
             MAP_IMPORTED_CONFIG_O3WITHASM RelWithDebInfo
             MAP_IMPORTED_CONFIG_ASAN Debug
             IMPORTED_LOCATION_NONE ${binary_dir}/lib/${CMAKE_FIND_LIBRARY_PREFIXES}gtest_main${CMAKE_STATIC_LIBRARY_SUFFIX}
-<<<<<<< HEAD
-            IMPORTED_LOCATION_DEBUG ${binary_dir}/lib/${CMAKE_FIND_LIBRARY_PREFIXES}gtest_main${CMAKE_STATIC_LIBRARY_SUFFIX}
-=======
             IMPORTED_LOCATION_DEBUG ${binary_dir}/lib/${CMAKE_FIND_LIBRARY_PREFIXES}gtest_main${DEBUG_DECORATION}${CMAKE_STATIC_LIBRARY_SUFFIX}
->>>>>>> cb52bc71
             IMPORTED_LOCATION_RELEASE ${binary_dir}/lib/${CMAKE_FIND_LIBRARY_PREFIXES}gtest_main${CMAKE_STATIC_LIBRARY_SUFFIX}
             IMPORTED_LOCATION_RELWITHDEBINFO ${binary_dir}/lib/${CMAKE_FIND_LIBRARY_PREFIXES}gtest_main${CMAKE_STATIC_LIBRARY_SUFFIX}
             IMPORTED_LOCATION_MINSIZEREL ${binary_dir}/lib/${CMAKE_FIND_LIBRARY_PREFIXES}gtest_main${CMAKE_STATIC_LIBRARY_SUFFIX}
             INTERFACE_INCLUDE_DIRECTORIES ${CMAKE_BINARY_DIR}/thirdparty/gtest/gtest-${GNSSSDR_GTEST_LOCAL_VERSION}/googletest/include
-<<<<<<< HEAD
-            INTERFACE_LINK_LIBRARIES ${binary_dir}/lib/${CMAKE_FIND_LIBRARY_PREFIXES}gtest_main${CMAKE_STATIC_LIBRARY_SUFFIX}
-        )
-        if((CMAKE_GENERATOR STREQUAL Xcode) OR MSVC)
-            set_target_properties(GTest::Main PROPERTIES
-                IMPORTED_LOCATION_DEBUG ${binary_dir}/lib/Debug/${CMAKE_FIND_LIBRARY_PREFIXES}gtest_main${CMAKE_STATIC_LIBRARY_SUFFIX}
-                IMPORTED_LOCATION_RELEASE ${binary_dir}/lib/Release/${CMAKE_FIND_LIBRARY_PREFIXES}gtest_main${CMAKE_STATIC_LIBRARY_SUFFIX}
-                IMPORTED_LOCATION_RELWITHDEBINFO ${binary_dir}/lib/RelWithDebInfo/${CMAKE_FIND_LIBRARY_PREFIXES}gtest_main${CMAKE_STATIC_LIBRARY_SUFFIX}
-                IMPORTED_LOCATION_MINSIZEREL ${binary_dir}/lib/MinSizeRel/${CMAKE_FIND_LIBRARY_PREFIXES}gtest_main${CMAKE_STATIC_LIBRARY_SUFFIX}
-                INTERFACE_LINK_LIBRARIES ${binary_dir}/lib/$<$<CONFIG:Debug>:Debug/>$<$<CONFIG:Release>:Release/>$<$<CONFIG:RelWithDebInfo>:RelWithDebInfo/>$<$<CONFIG:MinSizeRel>:MinSizeRel/>${CMAKE_FIND_LIBRARY_PREFIXES}gtest_main${CMAKE_STATIC_LIBRARY_SUFFIX}
-=======
             INTERFACE_LINK_LIBRARIES ${binary_dir}/lib/${CMAKE_FIND_LIBRARY_PREFIXES}gtest_main$<$<CONFIG:Debug>:${DEBUG_DECORATION}>${CMAKE_STATIC_LIBRARY_SUFFIX}
         )
         if((CMAKE_GENERATOR STREQUAL Xcode) OR MSVC)
@@ -193,7 +157,6 @@
                 IMPORTED_LOCATION_RELWITHDEBINFO ${binary_dir}/lib/RelWithDebInfo/${CMAKE_FIND_LIBRARY_PREFIXES}gtest_main${CMAKE_STATIC_LIBRARY_SUFFIX}
                 IMPORTED_LOCATION_MINSIZEREL ${binary_dir}/lib/MinSizeRel/${CMAKE_FIND_LIBRARY_PREFIXES}gtest_main${CMAKE_STATIC_LIBRARY_SUFFIX}
                 INTERFACE_LINK_LIBRARIES ${binary_dir}/lib/$<$<CONFIG:Debug>:Debug/>$<$<CONFIG:Release>:Release/>$<$<CONFIG:RelWithDebInfo>:RelWithDebInfo/>$<$<CONFIG:MinSizeRel>:MinSizeRel/>${CMAKE_FIND_LIBRARY_PREFIXES}gtest_main$<$<CONFIG:Debug>:${DEBUG_DECORATION}>${CMAKE_STATIC_LIBRARY_SUFFIX}
->>>>>>> cb52bc71
             )
         endif()
     endif()
