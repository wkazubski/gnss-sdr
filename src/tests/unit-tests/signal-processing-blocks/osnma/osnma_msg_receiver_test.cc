--- conflicted
+++ resolved
@@ -226,39 +226,28 @@
                                 {5, {6, 67}},
                             };
 
-                            // Fill NavData bits -- Iterate over the extraction parameters
-<<<<<<< HEAD
+                            // Fill NavData bits -- Iterate over the extraction parameters                            // Fill NavData bits -- Iterate over the extraction parameters
+                            std::string nav_data_ADKD_0_12 = "";
                             for (const auto& param : extractionParams)
                                 {
-=======
-                            std::string nav_data_ADKD_0_12 = "";
-                            for (const auto& param : extractionParams) {
->>>>>>> 849a900a
                                     uint8_t wordKey = param.first;
                                     uint8_t start = param.second.first;
                                     uint8_t length = param.second.second;
 
                                     // Extract the required bits and fill osnma block
-<<<<<<< HEAD
-                                    osnmaMsg_sptr->EphemerisClockAndStatusData_2 += words[wordKey].to_string().substr(
-                                        start, length);
-=======
-                                    nav_data_ADKD_0_12 += words[wordKey].
-                                                                                    to_string().substr(
-                                                                                            start, length);
->>>>>>> 849a900a
+                                    nav_data_ADKD_0_12 += words[wordKey].to_string().substr(start, length);
                                 }
                             // send to osnma block
                             bool check_size_is_ok = nav_data_ADKD_0_12.size() == 549;
-                            if(check_size_is_ok)
-                                {
-                                    std::cout << "Galileo OSNMA: sending ADKD=0/12 navData, PRN_d (" << tv.svId << ") " << "TOW_sf=" << osnmaMsg_sptr->TOW_sf0 <<std::endl;
-                                    const auto tmp_obj_osnma = std::make_shared<std::tuple<uint32_t, std::string,uint32_t>>( // < PRNd , navDataBits, TOW_Sosf>
+                            if (check_size_is_ok)
+                                {
+                                    std::cout << "Galileo OSNMA: sending ADKD=0/12 navData, PRN_d (" << tv.svId << ") "
+                                              << "TOW_sf=" << osnmaMsg_sptr->TOW_sf0 << std::endl;
+                                    const auto tmp_obj_osnma = std::make_shared<std::tuple<uint32_t, std::string, uint32_t>>(  // < PRNd , navDataBits, TOW_Sosf>
                                         tv.svId,
                                         nav_data_ADKD_0_12,
                                         osnmaMsg_sptr->TOW_sf0);
                                     osnma->msg_handler_osnma(pmt::make_any(tmp_obj_osnma));
-
                                 }
                         }
 
@@ -285,22 +274,19 @@
                                     nav_data_ADKD_4 += words[wordKey].to_string().substr(
                                         start, length);
                                 }
-<<<<<<< HEAD
-=======
+
                             // send to osnma block
                             bool check_size_is_ok = nav_data_ADKD_4.size() == 141;
-                            if(check_size_is_ok)
-                                {
-                                    std::cout << "Galileo OSNMA: sending ADKD=04 navData, PRN_d (" << tv.svId << ") " << "TOW_sf=" << osnmaMsg_sptr->TOW_sf0 <<std::endl;
-                                    const auto tmp_obj_osnma = std::make_shared<std::tuple<uint32_t, std::string,uint32_t>>( // < PRNd , navDataBits, TOW_Sosf>
+                            if (check_size_is_ok)
+                                {
+                                    std::cout << "Galileo OSNMA: sending ADKD=04 navData, PRN_d (" << tv.svId << ") "
+                                              << "TOW_sf=" << osnmaMsg_sptr->TOW_sf0 << std::endl;
+                                    const auto tmp_obj_osnma = std::make_shared<std::tuple<uint32_t, std::string, uint32_t>>(  // < PRNd , navDataBits, TOW_Sosf>
                                         tv.svId,
                                         nav_data_ADKD_4,
                                         osnmaMsg_sptr->TOW_sf0);
                                     osnma->msg_handler_osnma(pmt::make_any(tmp_obj_osnma));
-
-                                }
-
->>>>>>> 849a900a
+                                }
                         }
 
                     // Call the handler, as if it came from telemetry decoder block
