--- conflicted
+++ resolved
@@ -11,11 +11,8 @@
  * of GNSS blocks.
  *
  *
-<<<<<<< HEAD
-=======
  * -----------------------------------------------------------------------------
  *
->>>>>>> c237f72a
  * Copyright (C) 2010-2020  (see AUTHORS file for a list of contributors)
  *
  * GNSS-SDR is a software defined Global Navigation
@@ -566,9 +563,9 @@
 
 // ********* GALILEO E5b  CHANNEL *****************
 std::unique_ptr<GNSSBlockInterface> GNSSBlockFactory::GetChannel_7X(
-    const std::shared_ptr<ConfigurationInterface>& configuration,
+    ConfigurationInterface* configuration,
     const std::string& acq, const std::string& trk, const std::string& tlm, int channel,
-    const std::shared_ptr<Concurrent_Queue<pmt::pmt_t>>& queue)
+    Concurrent_Queue<pmt::pmt_t>* queue)
 {
     std::stringstream stream;
     stream << channel;
@@ -606,8 +603,6 @@
             appendix3 = "";
         }
     // Automatically detect input data type
-    std::shared_ptr<InMemoryConfiguration> config;
-    config = std::make_shared<InMemoryConfiguration>();
     std::string default_item_type = "gr_complex";
     std::string acq_item_type = configuration->property("Acquisition_7X" + appendix1 + ".item_type", default_item_type);
     std::string trk_item_type = configuration->property("Tracking_7X" + appendix2 + ".item_type", default_item_type);
@@ -615,13 +610,12 @@
         {
             LOG(ERROR) << "Acquisition and Tracking blocks must have the same input data type!";
         }
-    config->set_property("Channel.item_type", acq_item_type);
-
+  
     std::unique_ptr<AcquisitionInterface> acq_ = GetAcqBlock(configuration, "Acquisition_7X" + appendix1, acq, 1, 0);
     std::unique_ptr<TrackingInterface> trk_ = GetTrkBlock(configuration, "Tracking_7X" + appendix2, trk, 1, 1);
     std::unique_ptr<TelemetryDecoderInterface> tlm_ = GetTlmBlock(configuration, "TelemetryDecoder_7X" + appendix3, tlm, 1, 1);
 
-    std::unique_ptr<GNSSBlockInterface> channel_(new Channel(configuration.get(), channel,
+    std::unique_ptr<GNSSBlockInterface> channel_ = std::make_unique<Channel>(configuration, channel,
         std::move(acq_),
         std::move(trk_),
         std::move(tlm_),
@@ -1135,7 +1129,7 @@
                 }
 
             // **************** GALILEO E5b I (I/NAV OS)  CHANNELS **********************
-            LOG(INFO) << "Getting " << Channels_7X_count << " GALILEO E5b I (I/NAV OS) channels";
+            LOG(INFO) << "Getting " << Channels_7X_count << " GALILEO f I (I/NAV OS) channels";
             tracking_implementation = configuration->property("Tracking_7X.implementation", default_implementation);
             telemetry_decoder_implementation = configuration->property("TelemetryDecoder_7X.implementation", default_implementation);
             acquisition_implementation = configuration->property("Acquisition_7X.implementation", default_implementation);
@@ -1748,15 +1742,15 @@
 #endif
     else if (implementation == "Galileo_E5b_PCPS_Acquisition")
         {
-            std::unique_ptr<GNSSBlockInterface> block_(new GalileoE5bPcpsAcquisition(configuration.get(), role, in_streams,
-                out_streams));
+            std::unique_ptr<GNSSBlockInterface> block_ = std::make_unique<GalileoE5bPcpsAcquisition>(configuration, role, in_streams,
+                out_streams);
             block = std::move(block_);
         }
 #if ENABLE_FPGA
     else if (implementation == "Galileo_E5b_PCPS_Acquisition_FPGA")
         {
-            std::unique_ptr<GNSSBlockInterface> block_(new GalileoE5bPcpsAcquisitionFpga(configuration.get(), role, in_streams,
-                out_streams));
+            std::unique_ptr<GNSSBlockInterface> block = std::make_unique<GalileoE5bPcpsAcquisitionFpga>(configuration, role, in_streams,
+                out_streams);
             block = std::move(block_);
         }
 #endif
@@ -2176,15 +2170,15 @@
 #endif
     else if (implementation == "Galileo_E5b_PCPS_Acquisition")
         {
-            std::unique_ptr<AcquisitionInterface> block_(new GalileoE5bPcpsAcquisition(configuration.get(), role, in_streams,
-                out_streams));
+            std::unique_ptr<AcquisitionInterface> block_ = std::make_unique<GalileoE5bPcpsAcquisition>(configuration, role, in_streams,
+                out_streams);
             block = std::move(block_);
         }
 #if ENABLE_FPGA
     else if (implementation == "Galileo_E5b_PCPS_Acquisition_FPGA")
         {
-            std::unique_ptr<AcquisitionInterface> block_(new GalileoE5bPcpsAcquisitionFpga(configuration.get(), role, in_streams,
-                out_streams));
+            std::unique_ptr<AcquisitionInterface> block_ = std::make_unique<GalileoE5bPcpsAcquisitionFpga>(configuration, role, in_streams,
+                out_streams);
             block = std::move(block_);
         }
 #endif
