# GNSS-SDR is a Global Navigation Satellite System software-defined receiver.
# This file is part of GNSS-SDR.
#
# SPDX-FileCopyrightText: 2010-2020 C. Fernandez-Prades cfernandez(at)cttc.es
# SPDX-License-Identifier: BSD-3-Clause


set(SYSTEM_PARAMETERS_SOURCES
    gnss_almanac.cc
    gnss_ephemeris.cc
    gnss_satellite.cc
    gnss_signal.cc
    gps_navigation_message.cc
    gps_ephemeris.cc
    galileo_utc_model.cc
    galileo_ephemeris.cc
    galileo_almanac_helper.cc
    galileo_cnav_message.cc
    galileo_fnav_message.cc
    galileo_has_data.cc
    galileo_inav_message.cc
    galileo_ism.cc
    galileo_reduced_ced.cc
    beidou_dnav_navigation_message.cc
    beidou_dnav_ephemeris.cc
    sbas_ephemeris.cc
    gps_cnav_navigation_message.cc
    glonass_gnav_ephemeris.cc
    glonass_gnav_utc_model.cc
    glonass_gnav_navigation_message.cc
    reed_solomon.cc
    osnma_data.cc
    osnma_dsm_reader.cc
)

set(SYSTEM_PARAMETERS_HEADERS
    gnss_almanac.h
    gnss_ephemeris.h
    gnss_satellite.h
    gnss_signal.h
    gps_navigation_message.h
    gps_ephemeris.h
    gps_iono.h
    gps_almanac.h
    gps_utc_model.h
    gps_acq_assist.h
    agnss_ref_time.h
    agnss_ref_location.h
    galileo_utc_model.h
    galileo_ephemeris.h
    galileo_almanac.h
    galileo_almanac_helper.h
    Galileo_CNAV.h
    Galileo_FNAV.h
    Galileo_INAV.h
    galileo_iono.h
    galileo_cnav_message.h
    galileo_fnav_message.h
    galileo_has_data.h
    galileo_inav_message.h
    galileo_ism.h
    galileo_reduced_ced.h
    sbas_ephemeris.h
    gps_cnav_ephemeris.h
    gps_cnav_navigation_message.h
    gps_cnav_iono.h
    gps_cnav_utc_model.h
    glonass_gnav_ephemeris.h
    glonass_gnav_almanac.h
    glonass_gnav_utc_model.h
    glonass_gnav_navigation_message.h
    beidou_dnav_navigation_message.h
    beidou_dnav_ephemeris.h
    beidou_dnav_iono.h
    beidou_dnav_almanac.h
    beidou_dnav_utc_model.h
    display.h
    Galileo_E1.h
    Galileo_E5a.h
    Galileo_E5b.h
    Galileo_E6.h
    GLONASS_L1_L2_CA.h
    gnss_frequencies.h
    gnss_obs_codes.h
    gnss_synchro.h
    GPS_CNAV.h
    GPS_L1_CA.h
    GPS_L2C.h
    GPS_L5.h
    Beidou_B1I.h
    Beidou_B3I.h
    Beidou_DNAV.h
    MATH_CONSTANTS.h
    reed_solomon.h
    galileo_has_page.h
    Galileo_OSNMA.h
    osnma_data.h
    osnma_dsm_reader.h
)

list(SORT SYSTEM_PARAMETERS_HEADERS)
list(SORT SYSTEM_PARAMETERS_SOURCES)

if(USE_CMAKE_TARGET_SOURCES)
    add_library(core_system_parameters STATIC)
    target_sources(core_system_parameters
        PRIVATE
            ${SYSTEM_PARAMETERS_SOURCES}
        PUBLIC
            ${SYSTEM_PARAMETERS_HEADERS}
    )
else()
    source_group(Headers FILES ${SYSTEM_PARAMETERS_HEADERS})
    add_library(core_system_parameters
        ${SYSTEM_PARAMETERS_SOURCES}
        ${SYSTEM_PARAMETERS_HEADERS}
    )
endif()

target_link_libraries(core_system_parameters
    PUBLIC
        Boost::date_time
        Boost::serialization
<<<<<<< HEAD
        Boost::headers
=======
    PRIVATE
        Pugixml::pugixml
>>>>>>> d0a62647
)

if(ENABLE_GLOG_AND_GFLAGS)
    target_link_libraries(core_system_parameters PRIVATE Gflags::gflags Glog::glog)
    target_compile_definitions(core_system_parameters PRIVATE -DUSE_GLOG_AND_GFLAGS=1)
else()
    target_link_libraries(core_system_parameters PRIVATE absl::flags absl::log)
endif()

# for gnss_sdr_make_unique.h
target_include_directories(core_system_parameters
    PUBLIC
        ${GNSSSDR_SOURCE_DIR}/src/algorithms/libs
)

if(ENABLE_CLANG_TIDY)
    if(CLANG_TIDY_EXE)
        set_target_properties(core_system_parameters
            PROPERTIES
                CXX_CLANG_TIDY "${DO_CLANG_TIDY}"
        )
    endif()
endif()

set_property(TARGET core_system_parameters
    APPEND PROPERTY INTERFACE_INCLUDE_DIRECTORIES
        $<BUILD_INTERFACE:${CMAKE_CURRENT_SOURCE_DIR}>
)<|MERGE_RESOLUTION|>--- conflicted
+++ resolved
@@ -121,12 +121,9 @@
     PUBLIC
         Boost::date_time
         Boost::serialization
-<<<<<<< HEAD
         Boost::headers
-=======
     PRIVATE
         Pugixml::pugixml
->>>>>>> d0a62647
 )
 
 if(ENABLE_GLOG_AND_GFLAGS)
