--- conflicted
+++ resolved
@@ -116,13 +116,7 @@
     PUBLIC
         Boost::date_time
         Boost::serialization
-<<<<<<< HEAD
-    PRIVATE
         Boost::headers
-        Gflags::gflags
-        Glog::glog
-=======
->>>>>>> d40e3427
 )
 
 if(ENABLE_GLOG_AND_GFLAGS)
