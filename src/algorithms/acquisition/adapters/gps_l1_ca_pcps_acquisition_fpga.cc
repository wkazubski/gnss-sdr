--- conflicted
+++ resolved
@@ -63,12 +63,7 @@
     //fs_in = fs_in/2.0; // downampling filter
     //printf("####### DEBUG Acq: fs_in = %d\n", fs_in);
     acq_parameters.fs_in = fs_in;
-<<<<<<< HEAD
     acq_parameters.samples_per_code = static_cast<unsigned int>(ceil(GPS_L1_CA_CHIP_PERIOD * static_cast<float>(acq_parameters.fs_in)));
-=======
-    //long ifreq = configuration_->property(role + ".if", 0);
-    //acq_parameters.freq = ifreq;
->>>>>>> f14ad930
     doppler_max_ = configuration_->property(role + ".doppler_max", 5000);
     if (FLAGS_doppler_max != 0) doppler_max_ = FLAGS_doppler_max;
     acq_parameters.doppler_max = doppler_max_;
@@ -85,7 +80,7 @@
     std::string default_device_name = "/dev/uio0";
     std::string device_name = configuration_->property(role + ".devicename", default_device_name);
     acq_parameters.device_name = device_name;
-    acq_parameters.samples_per_ms = nsamples_total/sampled_ms;
+    acq_parameters.samples_per_ms = nsamples_total / sampled_ms;
     acq_parameters.samples_per_code = nsamples_total;
 
     // compute all the GPS L1 PRN Codes (this is done only once upon the class constructor in order to avoid re-computing the PRN codes every time
@@ -102,7 +97,7 @@
             // fill in zero padding
             for (int s = code_length; s < nsamples_total; s++)
                 {
-                    code[s] = std::complex<float>(static_cast<float>(0,0));
+                    code[s] = std::complex<float>(static_cast<float>(0, 0));
                     //code[s] = 0;
                 }
             int offset = 0;
@@ -111,22 +106,20 @@
             volk_32fc_conjugate_32fc(fft_codes_padded, fft_if->get_outbuf(), nsamples_total);  // conjugate values
 
 
-//            // debug
-//            char filename[25];
-//            FILE *fid;
-//            sprintf(filename,"fft_gps_prn%d.txt", PRN);
-//            fid = fopen(filename, "w");
-//            for (unsigned int kk=0;kk< nsamples_total; kk++)
-//                {
-//                    fprintf(fid, "%f\n", fft_codes_padded[kk].real());
-//                    fprintf(fid, "%f\n", fft_codes_padded[kk].imag());
-//                }
-//            fclose(fid);
-
-
-
-            max = 0;                                                                           // initialize maximum value
-            for (unsigned int i = 0; i < nsamples_total; i++)                                  // search for maxima
+            //            // debug
+            //            char filename[25];
+            //            FILE *fid;
+            //            sprintf(filename,"fft_gps_prn%d.txt", PRN);
+            //            fid = fopen(filename, "w");
+            //            for (unsigned int kk=0;kk< nsamples_total; kk++)
+            //                {
+            //                    fprintf(fid, "%f\n", fft_codes_padded[kk].real());
+            //                    fprintf(fid, "%f\n", fft_codes_padded[kk].imag());
+            //                }
+            //            fclose(fid);
+
+            max = 0;                                           // initialize maximum value
+            for (unsigned int i = 0; i < nsamples_total; i++)  // search for maxima
                 {
                     if (std::abs(fft_codes_padded[i].real()) > max)
                         {
@@ -150,19 +143,17 @@
                 }
 
 
-////            // debug
-//            char filename2[25];
-//            FILE *fid2;
-//            sprintf(filename2,"fft_gps_prn%d_norm_new.txt", PRN);
-//            fid2 = fopen(filename2, "w");
-//            for (unsigned int kk=0;kk< nsamples_total; kk++)
-//                {
-//                    fprintf(fid2, "%d\n", d_all_fft_codes_[kk + nsamples_total * (PRN - 1)].real());
-//                    fprintf(fid2, "%d\n", d_all_fft_codes_[kk + nsamples_total * (PRN - 1)].imag());
-//                }
-//            fclose(fid2);
-
-
+            ////            // debug
+            //            char filename2[25];
+            //            FILE *fid2;
+            //            sprintf(filename2,"fft_gps_prn%d_norm_new.txt", PRN);
+            //            fid2 = fopen(filename2, "w");
+            //            for (unsigned int kk=0;kk< nsamples_total; kk++)
+            //                {
+            //                    fprintf(fid2, "%d\n", d_all_fft_codes_[kk + nsamples_total * (PRN - 1)].real());
+            //                    fprintf(fid2, "%d\n", d_all_fft_codes_[kk + nsamples_total * (PRN - 1)].imag());
+            //                }
+            //            fclose(fid2);
         }
 
     //acq_parameters
@@ -179,7 +170,6 @@
     channel_ = 0;
     doppler_step_ = 0;
     gnss_synchro_ = 0;
-
 }
 
 
