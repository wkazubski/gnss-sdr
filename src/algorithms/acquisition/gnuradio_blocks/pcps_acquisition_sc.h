/*!
 * \file pcps_acquisition_sc.h
 * \brief This class implements a Parallel Code Phase Search Acquisition
 *
 *  Acquisition strategy (Kay Borre book + CFAR threshold).
 *  <ol>
 *  <li> Compute the input signal power estimation
 *  <li> Doppler serial search loop
 *  <li> Perform the FFT-based circular convolution (parallel time search)
 *  <li> Record the maximum peak and the associated synchronization parameters
 *  <li> Compute the test statistics and compare to the threshold
 *  <li> Declare positive or negative acquisition using a message port
 *  </ol>
 *
 * Kay Borre book: K.Borre, D.M.Akos, N.Bertelsen, P.Rinder, and S.H.Jensen,
 * "A Software-Defined GPS and Galileo Receiver. A Single-Frequency
 * Approach", Birkhauser, 2007. pp 81-84
 *
 * \authors <ul>
 *          <li> Javier Arribas, 2011. jarribas(at)cttc.es
 *          <li> Luis Esteve, 2012. luis(at)epsilon-formacion.com
 *          <li> Marc Molina, 2013. marc.molina.pena@gmail.com
 *          <li> Cillian O'Driscoll, 2017. cillian(at)ieee.org
 *          </ul>
 *
 * -------------------------------------------------------------------------
 *
 * Copyright (C) 2010-2017  (see AUTHORS file for a list of contributors)
 *
 * GNSS-SDR is a software defined Global Navigation
 *          Satellite Systems receiver
 *
 * This file is part of GNSS-SDR.
 *
 * GNSS-SDR is free software: you can redistribute it and/or modify
 * it under the terms of the GNU General Public License as published by
 * the Free Software Foundation, either version 3 of the License, or
 * (at your option) any later version.
 *
 * GNSS-SDR is distributed in the hope that it will be useful,
 * but WITHOUT ANY WARRANTY; without even the implied warranty of
 * MERCHANTABILITY or FITNESS FOR A PARTICULAR PURPOSE.  See the
 * GNU General Public License for more details.
 *
 * You should have received a copy of the GNU General Public License
 * along with GNSS-SDR. If not, see <http://www.gnu.org/licenses/>.
 *
 * -------------------------------------------------------------------------
 */

#ifndef GNSS_SDR_PCPS_ACQUISITION_SC_H_
#define GNSS_SDR_PCPS_ACQUISITION_SC_H_

#include <fstream>
#include <string>
#include <mutex>
#include <thread>
#include <condition_variable>
#include <gnuradio/block.h>
#include <gnuradio/gr_complex.h>
#include <gnuradio/fft/fft.h>
#include <volk_gnsssdr/volk_gnsssdr.h>
#include "gnss_synchro.h"


class pcps_acquisition_sc;

typedef boost::shared_ptr<pcps_acquisition_sc> pcps_acquisition_sc_sptr;

pcps_acquisition_sc_sptr
pcps_make_acquisition_sc(unsigned int sampled_ms, unsigned int max_dwells,
                         unsigned int doppler_max, long freq, long fs_in,
                         int samples_per_ms, int samples_per_code,
                         bool bit_transition_flag, bool use_CFAR_algorithm_flag,
                         bool dump, bool blocking,
                         std::string dump_filename);

/*!
 * \brief This class implements a Parallel Code Phase Search Acquisition.
 *
 * Check \ref Navitec2012 "An Open Source Galileo E1 Software Receiver",
 * Algorithm 1, for a pseudocode description of this implementation.
 */
class pcps_acquisition_sc: public gr::block
{
private:
    friend pcps_acquisition_sc_sptr
    pcps_make_acquisition_sc(unsigned int sampled_ms, unsigned int max_dwells,
            unsigned int doppler_max, long freq, long fs_in,
            int samples_per_ms, int samples_per_code,
            bool bit_transition_flag, bool use_CFAR_algorithm_flag,
            bool dump, bool blocking,
            std::string dump_filename);

    pcps_acquisition_sc(unsigned int sampled_ms, unsigned int max_dwells,
            unsigned int doppler_max, long freq, long fs_in,
            int samples_per_ms, int samples_per_code,
            bool bit_transition_flag, bool use_CFAR_algorithm_flag,
            bool dump, bool blocking,
            std::string dump_filename);

    void update_local_carrier(gr_complex* carrier_vector, int correlator_length_samples, float freq);

    void acquisition_core( void );

<<<<<<< HEAD
    void update_grid_doppler_wipeoffs();
    bool is_fdma();

=======
    void send_negative_acquisition();
    void send_positive_acquisition();
>>>>>>> e3529787
    long d_fs_in;
    long d_freq;
    long d_old_freq;
    int d_samples_per_ms;
    int d_samples_per_code;
    //unsigned int d_doppler_resolution;
    float d_threshold;
    std::string d_satellite_str;
    unsigned int d_doppler_max;
    unsigned int d_doppler_step;
    unsigned int d_sampled_ms;
    unsigned int d_max_dwells;
    unsigned int d_well_count;
    unsigned int d_fft_size;
    unsigned long int d_sample_counter;
    gr_complex** d_grid_doppler_wipeoffs;
    unsigned int d_num_doppler_bins;
    gr_complex* d_fft_codes;
    gr_complex* d_in_32fc;
    gr::fft::fft_complex* d_fft_if;
    gr::fft::fft_complex* d_ifft;
    Gnss_Synchro *d_gnss_synchro;
    unsigned int d_code_phase;
    float d_doppler_freq;
    float d_mag;
    float* d_magnitude;
    float d_input_power;
    float d_test_statistics;
    bool d_bit_transition_flag;
    bool d_use_CFAR_algorithm_flag;
    std::ofstream d_dump_file;
    bool d_active;
    int d_state;
    bool d_dump;
    unsigned int d_channel;
    std::string d_dump_filename;

    std::thread d_worker_thread;
    std::mutex  d_mutex;

    std::condition_variable d_cond;
    bool d_done;
    bool d_new_data_available;
    bool d_worker_active;
    bool d_blocking;

    lv_16sc_t *d_data_buffer;

public:
    /*!
     * \brief Default destructor.
     */
     ~pcps_acquisition_sc();

     /*!
      * \brief Set acquisition/tracking common Gnss_Synchro object pointer
      * to exchange synchronization data between acquisition and tracking blocks.
      * \param p_gnss_synchro Satellite information shared by the processing blocks.
      */
     inline void set_gnss_synchro(Gnss_Synchro* p_gnss_synchro)
     {
         gr::thread::scoped_lock lock(d_setlock); // require mutex with work function called by the scheduler
         d_gnss_synchro = p_gnss_synchro;
     }

     /*!
      * \brief Returns the maximum peak of grid search.
      */
     inline unsigned int mag() const
     {
         return d_mag;
     }

     /*!
      * \brief Initializes acquisition algorithm.
      */
     void init();

     /*!
      * \brief Sets local code for PCPS acquisition algorithm.
      * \param code - Pointer to the PRN code.
      */
     void set_local_code(std::complex<float> * code);

     /*!
      * \brief Starts acquisition algorithm, turning from standby mode to
      * active mode
      * \param active - bool that activates/deactivates the block.
      */
     inline void set_active(bool active)
     {
         gr::thread::scoped_lock lock(d_setlock); // require mutex with work function called by the scheduler
         d_active = active;
     }

     /*!
      * \brief If set to 1, ensures that acquisition starts at the
      * first available sample.
      * \param state - int=1 forces start of acquisition
      */
     void set_state(int state);

     /*!
      * \brief Set acquisition channel unique ID
      * \param channel - receiver channel.
      */
     inline void set_channel(unsigned int channel)
     {
         gr::thread::scoped_lock lock(d_setlock); // require mutex with work function called by the scheduler
         d_channel = channel;
     }

     /*!
      * \brief Set statistics threshold of PCPS algorithm.
      * \param threshold - Threshold for signal detection (check \ref Navitec2012,
      * Algorithm 1, for a definition of this threshold).
      */
     inline void set_threshold(float threshold)
     {
         gr::thread::scoped_lock lock(d_setlock); // require mutex with work function called by the scheduler
         d_threshold = threshold;
     }

     /*!
      * \brief Set maximum Doppler grid search
      * \param doppler_max - Maximum Doppler shift considered in the grid search [Hz].
      */
     inline void set_doppler_max(unsigned int doppler_max)
     {
         gr::thread::scoped_lock lock(d_setlock); // require mutex with work function called by the scheduler
         d_doppler_max = doppler_max;
     }

     /*!
      * \brief Set Doppler steps for the grid search
      * \param doppler_step - Frequency bin of the search grid [Hz].
      */
     inline void set_doppler_step(unsigned int doppler_step)
     {
         gr::thread::scoped_lock lock(d_setlock); // require mutex with work function called by the scheduler
         d_doppler_step = doppler_step;
     }

     /*!
      * \brief Parallel Code Phase Search Acquisition signal processing.
      */
     int general_work(int noutput_items, gr_vector_int &ninput_items,
             gr_vector_const_void_star &input_items,
             gr_vector_void_star &output_items);

     /*!
      * Called by the flowgraph when processing is about to start.
      */
     bool start( void );

     /*!
      * Called by the flowgraph when processing is done.
      */
     bool stop( void );
};

#endif /* GNSS_SDR_PCPS_ACQUISITION_SC_H_*/<|MERGE_RESOLUTION|>--- conflicted
+++ resolved
@@ -103,14 +103,12 @@
 
     void acquisition_core( void );
 
-<<<<<<< HEAD
     void update_grid_doppler_wipeoffs();
     bool is_fdma();
 
-=======
     void send_negative_acquisition();
     void send_positive_acquisition();
->>>>>>> e3529787
+
     long d_fs_in;
     long d_freq;
     long d_old_freq;
