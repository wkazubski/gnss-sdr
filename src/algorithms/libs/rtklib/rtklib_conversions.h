/*!
 * \file rtklib_conversions.h
 * \brief GNSS-SDR to RTKLIB data structures conversion functions
 * \author 2017, Javier Arribas
 *
 * -------------------------------------------------------------------------
 *
 * Copyright (C) 2010-2017  (see AUTHORS file for a list of contributors)
 *
 * GNSS-SDR is a software defined Global Navigation
 *          Satellite Systems receiver
 *
 * This file is part of GNSS-SDR.
 *
 * GNSS-SDR is free software: you can redistribute it and/or modify
 * it under the terms of the GNU General Public License as published by
 * the Free Software Foundation, either version 3 of the License, or
 * (at your option) any later version.
 *
 * GNSS-SDR is distributed in the hope that it will be useful,
 * but WITHOUT ANY WARRANTY; without even the implied warranty of
 * MERCHANTABILITY or FITNESS FOR A PARTICULAR PURPOSE.  See the
 * GNU General Public License for more details.
 *
 * You should have received a copy of the GNU General Public License
 * along with GNSS-SDR. If not, see <http://www.gnu.org/licenses/>.
 *
 * -------------------------------------------------------------------------
 */

#ifndef GNSS_SDR_RTKLIB_CONVERSIONS_H_
#define GNSS_SDR_RTKLIB_CONVERSIONS_H_

#include "rtklib.h"
#include "gnss_synchro.h"
#include "galileo_ephemeris.h"
#include "gps_ephemeris.h"
#include "gps_cnav_ephemeris.h"
#include "glonass_gnav_ephemeris.h"
<<<<<<< HEAD
=======
#include "glonass_gnav_utc_model.h"
>>>>>>> 370c6e5a

eph_t eph_to_rtklib(const Galileo_Ephemeris & gal_eph);
eph_t eph_to_rtklib(const Gps_Ephemeris & gps_eph);
eph_t eph_to_rtklib(const Gps_CNAV_Ephemeris & gps_cnav_eph);
/*!
 * \brief Transforms a Glonass_Gnav_Ephemeris to its RTKLIB counterpart
 * \param glonass_gnav_eph GLONASS GNAV Ephemeris structure
 * \return Ephemeris structure for RTKLIB parsing
 */
<<<<<<< HEAD
geph_t eph_to_rtklib(const Glonass_Gnav_Ephemeris & glonass_gnav_eph);
=======
geph_t eph_to_rtklib(const Glonass_Gnav_Ephemeris & glonass_gnav_eph, const Glonass_Gnav_Utc_Model & gnav_clock_model);
>>>>>>> 370c6e5a

obsd_t insert_obs_to_rtklib(obsd_t & rtklib_obs, const Gnss_Synchro & gnss_synchro, int week, int band);

#endif /* GNSS_SDR_RTKLIB_CONVERSIONS_H_ */<|MERGE_RESOLUTION|>--- conflicted
+++ resolved
@@ -37,10 +37,7 @@
 #include "gps_ephemeris.h"
 #include "gps_cnav_ephemeris.h"
 #include "glonass_gnav_ephemeris.h"
-<<<<<<< HEAD
-=======
 #include "glonass_gnav_utc_model.h"
->>>>>>> 370c6e5a
 
 eph_t eph_to_rtklib(const Galileo_Ephemeris & gal_eph);
 eph_t eph_to_rtklib(const Gps_Ephemeris & gps_eph);
@@ -50,11 +47,7 @@
  * \param glonass_gnav_eph GLONASS GNAV Ephemeris structure
  * \return Ephemeris structure for RTKLIB parsing
  */
-<<<<<<< HEAD
-geph_t eph_to_rtklib(const Glonass_Gnav_Ephemeris & glonass_gnav_eph);
-=======
 geph_t eph_to_rtklib(const Glonass_Gnav_Ephemeris & glonass_gnav_eph, const Glonass_Gnav_Utc_Model & gnav_clock_model);
->>>>>>> 370c6e5a
 
 obsd_t insert_obs_to_rtklib(obsd_t & rtklib_obs, const Gnss_Synchro & gnss_synchro, int week, int band);
 
