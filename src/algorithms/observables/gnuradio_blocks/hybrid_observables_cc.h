--- conflicted
+++ resolved
@@ -65,22 +65,14 @@
     friend hybrid_observables_cc_sptr
     hybrid_make_observables_cc(unsigned int nchannels_in, unsigned int nchannels_out, bool dump, std::string dump_filename);
     hybrid_observables_cc(unsigned int nchannels_in, unsigned int nchannels_out, bool dump, std::string dump_filename);
-<<<<<<< HEAD
-    void clean_history(unsigned int pos);
-=======
     void clean_history(std::deque<Gnss_Synchro>& data);
->>>>>>> 37e8d5e5
     double compute_T_rx_s(const Gnss_Synchro& a);
     bool interpolate_data(Gnss_Synchro& out, std::deque<Gnss_Synchro>& data, const double& ti);
     void correct_TOW_and_compute_prange(std::vector<Gnss_Synchro>& data);
     int save_matfile();
 
     //Tracking observable history
-<<<<<<< HEAD
-    Gnss_circular_deque<Gnss_Synchro>* d_gnss_synchro_history;
-=======
     std::vector<std::deque<Gnss_Synchro>> d_gnss_synchro_history;
->>>>>>> 37e8d5e5
     boost::dynamic_bitset<> valid_channels;
     double T_rx_s;
     double T_rx_step_s;
