/*!
 * \file hybrid_observables_gs.cc
 * \brief Implementation of the observables computation block
 * \author Javier Arribas 2017. jarribas(at)cttc.es
 * \author Antonio Ramos  2018. antonio.ramos(at)cttc.es
 *
 * -----------------------------------------------------------------------------
 *
 * GNSS-SDR is a Global Navigation Satellite System software-defined receiver.
 * This file is part of GNSS-SDR.
 *
 * Copyright (C) 2010-2020  (see AUTHORS file for a list of contributors)
 * SPDX-License-Identifier: GPL-3.0-or-later
 *
 * -----------------------------------------------------------------------------
 */

#include "hybrid_observables_gs.h"
#include "MATH_CONSTANTS.h"  // for SPEED_OF_LIGHT_M_S, TWO_PI
#include "gnss_circular_deque.h"
#include "gnss_frequencies.h"
#include "gnss_sdr_create_directory.h"
#include "gnss_sdr_filesystem.h"
#include "gnss_sdr_make_unique.h"
#include "gnss_synchro.h"
#include <glog/logging.h>
#include <gnuradio/io_signature.h>
#include <matio.h>
#include <pmt/pmt.h>
#include <algorithm>  // for std::min
#include <array>
#include <cmath>      // for round
#include <cstdlib>    // for size_t, llabs
#include <exception>  // for exception
#include <iostream>   // for cerr, cout
#include <limits>     // for numeric_limits
#include <utility>    // for move

#if PMT_USES_BOOST_ANY
#include <boost/any.hpp>
namespace wht = boost;
#else
#include <any>
namespace wht = std;
#endif

#if HAS_GENERIC_LAMBDA
#else
#include <boost/bind/bind.hpp>
#endif


hybrid_observables_gs_sptr hybrid_observables_gs_make(const Obs_Conf &conf_)
{
    return hybrid_observables_gs_sptr(new hybrid_observables_gs(conf_));
}


hybrid_observables_gs::hybrid_observables_gs(const Obs_Conf &conf_)
    : gr::block("hybrid_observables_gs",
          gr::io_signature::make(conf_.nchannels_in, conf_.nchannels_in, sizeof(Gnss_Synchro)),
          gr::io_signature::make(conf_.nchannels_out, conf_.nchannels_out, sizeof(Gnss_Synchro))),
      d_conf(conf_),
      d_dump_filename(conf_.dump_filename),
      d_smooth_filter_M(static_cast<double>(conf_.smoothing_factor)),
      d_T_rx_step_s(static_cast<double>(conf_.observable_interval_ms) / 1000.0),
      d_last_rx_clock_round20ms_error(0.0),
      d_T_rx_TOW_ms(0U),
      d_T_rx_step_ms(conf_.observable_interval_ms),
      d_T_status_report_timer_ms(0),
      d_nchannels_in(conf_.nchannels_in),
      d_nchannels_out(conf_.nchannels_out),
      d_T_rx_TOW_set(false),
      d_always_output_gs(conf_.always_output_gs),
      d_dump(conf_.dump),
      d_dump_mat(conf_.dump_mat && d_dump)
{
    // PVT input message port
    this->message_port_register_in(pmt::mp("pvt_to_observables"));
    this->set_msg_handler(pmt::mp("pvt_to_observables"),
#if HAS_GENERIC_LAMBDA
        [this](auto &&PH1) { msg_handler_pvt_to_observables(PH1); });
#else
#if USE_BOOST_BIND_PLACEHOLDERS
        boost::bind(&hybrid_observables_gs::msg_handler_pvt_to_observables, this, boost::placeholders::_1));
#else
        boost::bind(&hybrid_observables_gs::msg_handler_pvt_to_observables, this, _1));
#endif
#endif

    // Send Channel status to gnss_flowgraph
    this->message_port_register_out(pmt::mp("status"));

    d_gnss_synchro_history = std::make_unique<Gnss_circular_deque<Gnss_Synchro>>(1000, d_nchannels_out);

    d_Rx_clock_buffer.set_capacity(std::min(std::max(200U / d_T_rx_step_ms, 3U), 10U));
    d_Rx_clock_buffer.clear();

    d_channel_last_pll_lock = std::vector<bool>(d_nchannels_out, false);
    d_channel_last_pseudorange_smooth = std::vector<double>(d_nchannels_out, 0.0);
    d_channel_last_carrier_phase_rads = std::vector<double>(d_nchannels_out, 0.0);

    d_mapStringValues["1C"] = evGPS_1C;
    d_mapStringValues["2S"] = evGPS_2S;
    d_mapStringValues["L5"] = evGPS_L5;
    d_mapStringValues["1B"] = evGAL_1B;
    d_mapStringValues["5X"] = evGAL_5X;
    d_mapStringValues["E6"] = evGAL_E6;
    d_mapStringValues["7X"] = evGAL_7X;
    d_mapStringValues["1G"] = evGLO_1G;
    d_mapStringValues["2G"] = evGLO_2G;
    d_mapStringValues["B1"] = evBDS_B1;
    d_mapStringValues["B2"] = evBDS_B2;
    d_mapStringValues["B3"] = evBDS_B3;

    d_SourceTagTimestamps = std::vector<std::queue<GnssTime>>(d_nchannels_out);

    set_tag_propagation_policy(TPP_DONT);  // no tag propagation, the time tag will be adjusted and regenerated in work()

    // ############# ENABLE DATA FILE LOG #################
    if (d_dump)
        {
            std::string dump_path;
            // Get path
            if (d_dump_filename.find_last_of('/') != std::string::npos)
                {
                    std::string dump_filename_ = d_dump_filename.substr(d_dump_filename.find_last_of('/') + 1);
                    dump_path = d_dump_filename.substr(0, d_dump_filename.find_last_of('/'));
                    d_dump_filename = dump_filename_;
                }
            else
                {
                    dump_path = std::string(".");
                }
            if (d_dump_filename.empty())
                {
                    d_dump_filename = "observables.dat";
                }
            // remove extension if any
            if (d_dump_filename.substr(1).find_last_of('.') != std::string::npos)
                {
                    d_dump_filename = d_dump_filename.substr(0, d_dump_filename.find_last_of('.'));
                }
            d_dump_filename.append(".dat");
            d_dump_filename = dump_path + fs::path::preferred_separator + d_dump_filename;
            // create directory
            if (!gnss_sdr_create_directory(dump_path))
                {
                    std::cerr << "GNSS-SDR cannot create dump file for the Observables block. Wrong permissions?\n";
                    d_dump = false;
                }
            d_dump_file.exceptions(std::ifstream::failbit | std::ifstream::badbit);
            try
                {
                    d_dump_file.open(d_dump_filename.c_str(), std::ios::out | std::ios::binary);
                    LOG(INFO) << "Observables dump enabled Log file: " << d_dump_filename.c_str();
                }
            catch (const std::ifstream::failure &e)
                {
                    LOG(WARNING) << "Exception opening observables dump file " << e.what();
                    d_dump = false;
                }
        }
}


hybrid_observables_gs::~hybrid_observables_gs()
{
    DLOG(INFO) << "Observables block destructor called.";
    if (d_dump_file.is_open())
        {
            const auto pos = d_dump_file.tellp();
            try
                {
                    d_dump_file.close();
                }
            catch (const std::exception &ex)
                {
                    LOG(WARNING) << "Exception in destructor closing the dump file " << ex.what();
                }
            if (pos == 0)
                {
                    errorlib::error_code ec;
                    if (!fs::remove(fs::path(d_dump_filename), ec))
                        {
                            std::cerr << "Problem removing temporary file " << d_dump_filename << '\n';
                        }
                    d_dump_mat = false;
                }
        }
    if (d_dump_mat)
        {
            try
                {
                    save_matfile();
                }
            catch (const std::exception &ex)
                {
                    LOG(WARNING) << "Error saving the .mat file: " << ex.what();
                }
        }
}


void hybrid_observables_gs::msg_handler_pvt_to_observables(const pmt::pmt_t &msg)
{
    gr::thread::scoped_lock lock(d_setlock);  // require mutex with work function called by the scheduler
    try
        {
            if (pmt::any_ref(msg).type().hash_code() == d_double_type_hash_code)
                {
                    const auto new_rx_clock_offset_s = wht::any_cast<double>(pmt::any_ref(msg));
                    double old_tow_corrected = static_cast<double>(d_T_rx_TOW_ms) - new_rx_clock_offset_s * 1000.0;
                    d_T_rx_TOW_ms = d_T_rx_TOW_ms - static_cast<int>(round(new_rx_clock_offset_s * 1000.0));
                    // align the receiver clock to integer multiple of d_T_rx_step_ms
                    if (d_T_rx_TOW_ms % d_T_rx_step_ms)
                        {
                            d_T_rx_TOW_ms += d_T_rx_step_ms - d_T_rx_TOW_ms % d_T_rx_step_ms;
                        }
                    d_last_rx_clock_round20ms_error = static_cast<double>(d_T_rx_TOW_ms) - old_tow_corrected;
                    // d_Rx_clock_buffer.clear();  // Clear all the elements in the buffer
                    for (uint32_t n = 0; n < d_nchannels_out; n++)
                        {
                            d_gnss_synchro_history->clear(n);
                        }

                    LOG(INFO) << "Corrected new RX Time offset: " << static_cast<int>(round(new_rx_clock_offset_s * 1000.0)) << "[ms]";
                }
            if (pmt::any_ref(msg).type().hash_code() == d_int_type_hash_code)
                {
                    const auto command_from_pvt = wht::any_cast<int>(pmt::any_ref(msg));
                    switch (command_from_pvt)
                        {
<<<<<<< HEAD
                        case 1:  //reset TOW
=======
                        case 1:  // reset TOW
>>>>>>> e73184e0
                            d_T_rx_TOW_ms = 0;
                            d_last_rx_clock_round20ms_error = 0;
                            d_T_rx_TOW_set = false;
                            for (uint32_t n = 0; n < d_nchannels_out; n++)
                                {
                                    d_gnss_synchro_history->clear(n);
                                }
                            LOG(INFO) << "Received reset observables TOW command from PVT";
                            break;
                        default:
                            break;
                        }
                }
        }
    catch (const wht::bad_any_cast &e)
        {
            LOG(WARNING) << "msg_handler_pvt_to_observables Bad any_cast: " << e.what();
        }
}


int32_t hybrid_observables_gs::save_matfile() const
{
    // READ DUMP FILE
    const std::string dump_filename = d_dump_filename;
    std::ifstream::pos_type size;
    const int32_t number_of_double_vars = 7;
    const int32_t epoch_size_bytes = sizeof(double) * number_of_double_vars * d_nchannels_out;
    std::ifstream dump_file;
    std::cout << "Generating .mat file for " << dump_filename << '\n';
    dump_file.exceptions(std::ifstream::failbit | std::ifstream::badbit);
    try
        {
            dump_file.open(dump_filename.c_str(), std::ios::binary | std::ios::ate);
        }
    catch (const std::ifstream::failure &e)
        {
            std::cerr << "Problem opening dump file:" << e.what() << '\n';
            return 1;
        }
    // count number of epochs and rewind
    int64_t num_epoch = 0LL;
    if (dump_file.is_open())
        {
            size = dump_file.tellg();
            num_epoch = static_cast<int64_t>(size) / static_cast<int64_t>(epoch_size_bytes);
            dump_file.seekg(0, std::ios::beg);
        }
    else
        {
            return 1;
        }

    auto RX_time = std::vector<std::vector<double>>(d_nchannels_out, std::vector<double>(num_epoch));
    auto TOW_at_current_symbol_s = std::vector<std::vector<double>>(d_nchannels_out, std::vector<double>(num_epoch));
    auto Carrier_Doppler_hz = std::vector<std::vector<double>>(d_nchannels_out, std::vector<double>(num_epoch));
    auto Carrier_phase_cycles = std::vector<std::vector<double>>(d_nchannels_out, std::vector<double>(num_epoch));
    auto Pseudorange_m = std::vector<std::vector<double>>(d_nchannels_out, std::vector<double>(num_epoch));
    auto PRN = std::vector<std::vector<double>>(d_nchannels_out, std::vector<double>(num_epoch));
    auto Flag_valid_pseudorange = std::vector<std::vector<double>>(d_nchannels_out, std::vector<double>(num_epoch));

    try
        {
            if (dump_file.is_open())
                {
                    for (int64_t i = 0; i < num_epoch; i++)
                        {
                            for (uint32_t chan = 0; chan < d_nchannels_out; chan++)
                                {
                                    dump_file.read(reinterpret_cast<char *>(&RX_time[chan][i]), sizeof(double));
                                    dump_file.read(reinterpret_cast<char *>(&TOW_at_current_symbol_s[chan][i]), sizeof(double));
                                    dump_file.read(reinterpret_cast<char *>(&Carrier_Doppler_hz[chan][i]), sizeof(double));
                                    dump_file.read(reinterpret_cast<char *>(&Carrier_phase_cycles[chan][i]), sizeof(double));
                                    dump_file.read(reinterpret_cast<char *>(&Pseudorange_m[chan][i]), sizeof(double));
                                    dump_file.read(reinterpret_cast<char *>(&PRN[chan][i]), sizeof(double));
                                    dump_file.read(reinterpret_cast<char *>(&Flag_valid_pseudorange[chan][i]), sizeof(double));
                                }
                        }
                }
            dump_file.close();
        }
    catch (const std::ifstream::failure &e)
        {
            std::cerr << "Problem reading dump file:" << e.what() << '\n';
            return 1;
        }

    auto RX_time_aux = std::vector<double>(d_nchannels_out * num_epoch);
    auto TOW_at_current_symbol_s_aux = std::vector<double>(d_nchannels_out * num_epoch);
    auto Carrier_Doppler_hz_aux = std::vector<double>(d_nchannels_out * num_epoch);
    auto Carrier_phase_cycles_aux = std::vector<double>(d_nchannels_out * num_epoch);
    auto Pseudorange_m_aux = std::vector<double>(d_nchannels_out * num_epoch);
    auto PRN_aux = std::vector<double>(d_nchannels_out * num_epoch);
    auto Flag_valid_pseudorange_aux = std::vector<double>(d_nchannels_out * num_epoch);

    uint32_t k = 0U;
    for (int64_t j = 0; j < num_epoch; j++)
        {
            for (uint32_t i = 0; i < d_nchannels_out; i++)
                {
                    RX_time_aux[k] = RX_time[i][j];
                    TOW_at_current_symbol_s_aux[k] = TOW_at_current_symbol_s[i][j];
                    Carrier_Doppler_hz_aux[k] = Carrier_Doppler_hz[i][j];
                    Carrier_phase_cycles_aux[k] = Carrier_phase_cycles[i][j];
                    Pseudorange_m_aux[k] = Pseudorange_m[i][j];
                    PRN_aux[k] = PRN[i][j];
                    Flag_valid_pseudorange_aux[k] = Flag_valid_pseudorange[i][j];
                    k++;
                }
        }

    // WRITE MAT FILE
    mat_t *matfp;
    matvar_t *matvar;
    std::string filename = d_dump_filename;
    if (filename.size() > 4)
        {
            filename.erase(filename.end() - 4, filename.end());
        }
    filename.append(".mat");
    matfp = Mat_CreateVer(filename.c_str(), nullptr, MAT_FT_MAT73);
    if (reinterpret_cast<int64_t *>(matfp) != nullptr)
        {
            std::array<size_t, 2> dims{static_cast<size_t>(d_nchannels_out), static_cast<size_t>(num_epoch)};
            matvar = Mat_VarCreate("RX_time", MAT_C_DOUBLE, MAT_T_DOUBLE, 2, dims.data(), RX_time_aux.data(), MAT_F_DONT_COPY_DATA);
            Mat_VarWrite(matfp, matvar, MAT_COMPRESSION_ZLIB);  // or MAT_COMPRESSION_NONE
            Mat_VarFree(matvar);

            matvar = Mat_VarCreate("TOW_at_current_symbol_s", MAT_C_DOUBLE, MAT_T_DOUBLE, 2, dims.data(), TOW_at_current_symbol_s_aux.data(), MAT_F_DONT_COPY_DATA);
            Mat_VarWrite(matfp, matvar, MAT_COMPRESSION_ZLIB);  // or MAT_COMPRESSION_NONE
            Mat_VarFree(matvar);

            matvar = Mat_VarCreate("Carrier_Doppler_hz", MAT_C_DOUBLE, MAT_T_DOUBLE, 2, dims.data(), Carrier_Doppler_hz_aux.data(), MAT_F_DONT_COPY_DATA);
            Mat_VarWrite(matfp, matvar, MAT_COMPRESSION_ZLIB);  // or MAT_COMPRESSION_NONE
            Mat_VarFree(matvar);

            matvar = Mat_VarCreate("Carrier_phase_cycles", MAT_C_DOUBLE, MAT_T_DOUBLE, 2, dims.data(), Carrier_phase_cycles_aux.data(), MAT_F_DONT_COPY_DATA);
            Mat_VarWrite(matfp, matvar, MAT_COMPRESSION_ZLIB);  // or MAT_COMPRESSION_NONE
            Mat_VarFree(matvar);

            matvar = Mat_VarCreate("Pseudorange_m", MAT_C_DOUBLE, MAT_T_DOUBLE, 2, dims.data(), Pseudorange_m_aux.data(), MAT_F_DONT_COPY_DATA);
            Mat_VarWrite(matfp, matvar, MAT_COMPRESSION_ZLIB);  // or MAT_COMPRESSION_NONE
            Mat_VarFree(matvar);

            matvar = Mat_VarCreate("PRN", MAT_C_DOUBLE, MAT_T_DOUBLE, 2, dims.data(), PRN_aux.data(), MAT_F_DONT_COPY_DATA);
            Mat_VarWrite(matfp, matvar, MAT_COMPRESSION_ZLIB);  // or MAT_COMPRESSION_NONE
            Mat_VarFree(matvar);

            matvar = Mat_VarCreate("Flag_valid_pseudorange", MAT_C_DOUBLE, MAT_T_DOUBLE, 2, dims.data(), Flag_valid_pseudorange_aux.data(), MAT_F_DONT_COPY_DATA);
            Mat_VarWrite(matfp, matvar, MAT_COMPRESSION_ZLIB);  // or MAT_COMPRESSION_NONE
            Mat_VarFree(matvar);
        }
    Mat_Close(matfp);

    return 0;
}


double hybrid_observables_gs::compute_T_rx_s(const Gnss_Synchro &a) const
{
    return ((static_cast<double>(a.Tracking_sample_counter) + a.Code_phase_samples) / static_cast<double>(a.fs));
}


bool hybrid_observables_gs::interp_trk_obs(Gnss_Synchro &interpolated_obs, uint32_t ch, uint64_t rx_clock) const
{
    int32_t nearest_element = -1;
    int64_t old_abs_diff = std::numeric_limits<int64_t>::max();
    for (uint32_t i = 0; i < d_gnss_synchro_history->size(ch); i++)
        {
            const int64_t abs_diff = llabs(static_cast<int64_t>(rx_clock) - static_cast<int64_t>(d_gnss_synchro_history->get(ch, i).Tracking_sample_counter));
            if (old_abs_diff > abs_diff)
                {
                    old_abs_diff = abs_diff;
                    nearest_element = static_cast<int32_t>(i);
                }
        }

    if (nearest_element != -1 and nearest_element != static_cast<int32_t>(d_gnss_synchro_history->size(ch)))
        {
            if ((static_cast<double>(old_abs_diff) / static_cast<double>(d_gnss_synchro_history->get(ch, nearest_element).fs)) < d_T_rx_step_s)
                {
                    int32_t neighbor_element;
                    if (rx_clock > d_gnss_synchro_history->get(ch, nearest_element).Tracking_sample_counter)
                        {
                            neighbor_element = nearest_element + 1;
                        }
                    else
                        {
                            neighbor_element = nearest_element - 1;
                        }
                    if (neighbor_element < static_cast<int32_t>(d_gnss_synchro_history->size(ch)) and neighbor_element >= 0)
                        {
                            int32_t t1_idx;
                            int32_t t2_idx;
                            if (rx_clock > d_gnss_synchro_history->get(ch, nearest_element).Tracking_sample_counter)
                                {
                                    // std::cout << "S1= " << d_gnss_synchro_history->get(ch, nearest_element).Tracking_sample_counter
                                    //           << " Si=" << rx_clock << " S2=" << d_gnss_synchro_history->get(ch, neighbor_element).Tracking_sample_counter << '\n';
                                    t1_idx = nearest_element;
                                    t2_idx = neighbor_element;
                                }
                            else
                                {
                                    // std::cout << "inv S1= " << d_gnss_synchro_history->get(ch, neighbor_element).Tracking_sample_counter
                                    //           << " Si=" << rx_clock << " S2=" << d_gnss_synchro_history->get(ch, nearest_element).Tracking_sample_counter << '\n';
                                    t1_idx = neighbor_element;
                                    t2_idx = nearest_element;
                                }

                            // 1st: copy the nearest gnss_synchro data for that channel
                            interpolated_obs = d_gnss_synchro_history->get(ch, nearest_element);

                            // 2nd: Linear interpolation: y(t) = y(t1) + (y(t2) - y(t1)) * (t - t1) / (t2 - t1)
                            const double T_rx_s = static_cast<double>(rx_clock) / static_cast<double>(interpolated_obs.fs);

                            const double time_factor = (T_rx_s - d_gnss_synchro_history->get(ch, t1_idx).RX_time) /
                                                       (d_gnss_synchro_history->get(ch, t2_idx).RX_time -
                                                           d_gnss_synchro_history->get(ch, t1_idx).RX_time);

                            // CARRIER PHASE INTERPOLATION
                            interpolated_obs.Carrier_phase_rads = d_gnss_synchro_history->get(ch, t1_idx).Carrier_phase_rads + (d_gnss_synchro_history->get(ch, t2_idx).Carrier_phase_rads - d_gnss_synchro_history->get(ch, t1_idx).Carrier_phase_rads) * time_factor;
                            // CARRIER DOPPLER INTERPOLATION
                            interpolated_obs.Carrier_Doppler_hz = d_gnss_synchro_history->get(ch, t1_idx).Carrier_Doppler_hz + (d_gnss_synchro_history->get(ch, t2_idx).Carrier_Doppler_hz - d_gnss_synchro_history->get(ch, t1_idx).Carrier_Doppler_hz) * time_factor;
                            // TOW INTERPOLATION
                            // check TOW rollover
                            if ((d_gnss_synchro_history->get(ch, t2_idx).TOW_at_current_symbol_ms - d_gnss_synchro_history->get(ch, t1_idx).TOW_at_current_symbol_ms) > 0)
                                {
                                    interpolated_obs.interp_TOW_ms = static_cast<double>(d_gnss_synchro_history->get(ch, t1_idx).TOW_at_current_symbol_ms) + (static_cast<double>(d_gnss_synchro_history->get(ch, t2_idx).TOW_at_current_symbol_ms) - static_cast<double>(d_gnss_synchro_history->get(ch, t1_idx).TOW_at_current_symbol_ms)) * time_factor;
                                }
                            else
                                {
                                    // TOW rollover situation
                                    interpolated_obs.interp_TOW_ms = static_cast<double>(d_gnss_synchro_history->get(ch, t1_idx).TOW_at_current_symbol_ms) + (static_cast<double>(d_gnss_synchro_history->get(ch, t2_idx).TOW_at_current_symbol_ms + 604800000) - static_cast<double>(d_gnss_synchro_history->get(ch, t1_idx).TOW_at_current_symbol_ms)) * time_factor;
                                }

                            // LOG(INFO) << "Channel " << ch << " int idx: " << t1_idx << " TOW Int: " << interpolated_obs.interp_TOW_ms
                            //           << " TOW p1 : " << d_gnss_synchro_history->get(ch, t1_idx).TOW_at_current_symbol_ms
                            //           << " TOW p2: "
                            //           << d_gnss_synchro_history->get(ch, t2_idx).TOW_at_current_symbol_ms
                            //           << " t2-t1: "
                            //           << d_gnss_synchro_history->get(ch, t2_idx).RX_time - d_gnss_synchro_history->get(ch, t1_idx).RX_time
                            //           << " trx - t1: "
                            //           << T_rx_s - d_gnss_synchro_history->get(ch, t1_idx).RX_time;
                            // std::cout << "Rx samplestamp: " << T_rx_s << " Channel " << ch << " interp buff idx " << nearest_element
                            //           << " ,diff: " << old_abs_diff << " samples (" << static_cast<double>(old_abs_diff) / static_cast<double>(d_gnss_synchro_history->get(ch, nearest_element).fs) << " s)\n";
                            return true;
                        }
                    return false;
                }
            // std::cout << "ALERT: Channel " << ch << " interp buff idx " << nearest_element
            //           << " ,diff: " << old_abs_diff << " samples (" << static_cast<double>(old_abs_diff) / static_cast<double>(d_gnss_synchro_history->get(ch, nearest_element).fs) << " s)\n";
            // usleep(1000);
        }
    return false;
}


void hybrid_observables_gs::forecast(int noutput_items __attribute__((unused)), gr_vector_int &ninput_items_required)
{
    for (int32_t n = 0; n < static_cast<int32_t>(d_nchannels_in) - 1; n++)
        {
            ninput_items_required[n] = 0;
        }
    // last input channel is the sample counter, triggered each ms
    ninput_items_required[d_nchannels_in - 1] = 1;
}


void hybrid_observables_gs::update_TOW(const std::vector<Gnss_Synchro> &data)
{
    // 1. Set the TOW using the minimum TOW in the observables.
    //    this will be the receiver time.
    // 2. If the TOW is set, it must be incremented by the desired receiver time step.
    //    the time step must match the observables timer block (connected to the las input channel)
    std::vector<Gnss_Synchro>::const_iterator it;
    if (!d_T_rx_TOW_set)
        {
            // int32_t TOW_ref = std::numeric_limits<uint32_t>::max();
            uint32_t TOW_ref = 0U;
            for (it = data.cbegin(); it != data.cend(); it++)
                {
                    if (it->Flag_valid_word)
                        {
                            if (it->TOW_at_current_symbol_ms > TOW_ref)
                                {
                                    TOW_ref = it->TOW_at_current_symbol_ms;
                                    d_T_rx_TOW_set = true;
                                }
                        }
                }
            d_T_rx_TOW_ms = TOW_ref;
            // align the receiver clock to integer multiple of d_T_rx_step_ms
            if (d_T_rx_TOW_ms % d_T_rx_step_ms)
                {
                    d_T_rx_TOW_ms += d_T_rx_step_ms - d_T_rx_TOW_ms % d_T_rx_step_ms;
                }
        }
    else
        {
            d_T_rx_TOW_ms += d_T_rx_step_ms;  // the tow time step increment must match the ref time channel step
            if (d_T_rx_TOW_ms >= 604800000)
                {
                    DLOG(INFO) << "TOW RX TIME rollover!";
                    d_T_rx_TOW_ms = d_T_rx_TOW_ms % 604800000;
                }
        }
}


void hybrid_observables_gs::compute_pranges(std::vector<Gnss_Synchro> &data) const
{
    // std::cout.precision(17);
    // std::cout << " d_T_rx_TOW_ms: " << static_cast<double>(d_T_rx_TOW_ms) << '\n';
    std::vector<Gnss_Synchro>::iterator it;
    const auto current_T_rx_TOW_ms = static_cast<double>(d_T_rx_TOW_ms);
    const double current_T_rx_TOW_s = current_T_rx_TOW_ms / 1000.0;
    for (it = data.begin(); it != data.end(); it++)
        {
            if (it->Flag_valid_word)
                {
                    double traveltime_ms = current_T_rx_TOW_ms - it->interp_TOW_ms;
                    if (fabs(traveltime_ms) > 302400)  // check TOW roll over
                        {
                            traveltime_ms = 604800000.0 + current_T_rx_TOW_ms - it->interp_TOW_ms;
                        }
                    it->RX_time = current_T_rx_TOW_s;
                    it->Pseudorange_m = traveltime_ms * SPEED_OF_LIGHT_M_MS;
                    it->Flag_valid_pseudorange = true;
                    // debug code
                    // std::cout << "[" << it->Channel_ID << "] interp_TOW_ms: " << it->interp_TOW_ms << '\n';
                    // std::cout << "[" << it->Channel_ID << "] Diff d_T_rx_TOW_ms - interp_TOW_ms: " << static_cast<double>(d_T_rx_TOW_ms) - it->interp_TOW_ms << '\n';
                }
            else
                {
                    it->RX_time = current_T_rx_TOW_s;
                }
        }
}


void hybrid_observables_gs::smooth_pseudoranges(std::vector<Gnss_Synchro> &data)
{
    std::vector<Gnss_Synchro>::iterator it;
    for (it = data.begin(); it != data.end(); it++)
        {
            if (it->Flag_valid_pseudorange)
                {
                    // 0. get wavelength for the current signal
                    double wavelength_m = 0;
                    switch (d_mapStringValues[it->Signal])
                        {
                        case evGPS_1C:
                        case evSBAS_1C:
                        case evGAL_1B:
                            wavelength_m = SPEED_OF_LIGHT_M_S / FREQ1;
                            break;
                        case evGPS_L5:
                        case evGAL_5X:
                            wavelength_m = SPEED_OF_LIGHT_M_S / FREQ5;
                            break;
                        case evGAL_E6:
                            wavelength_m = SPEED_OF_LIGHT_M_S / FREQ6;
                            break;
                        case evGAL_7X:
                            wavelength_m = SPEED_OF_LIGHT_M_S / FREQ7;
                            break;
                        case evGPS_2S:
                            wavelength_m = SPEED_OF_LIGHT_M_S / FREQ2;
                            break;
                        case evBDS_B3:
                            wavelength_m = SPEED_OF_LIGHT_M_S / FREQ3_BDS;
                            break;
                        case evGLO_1G:
                            wavelength_m = SPEED_OF_LIGHT_M_S / FREQ1_GLO;
                            break;
                        case evGLO_2G:
                            wavelength_m = SPEED_OF_LIGHT_M_S / FREQ2_GLO;
                            break;
                        case evBDS_B1:
                            wavelength_m = SPEED_OF_LIGHT_M_S / FREQ1_BDS;
                            break;
                        case evBDS_B2:
                            wavelength_m = SPEED_OF_LIGHT_M_S / FREQ2_BDS;
                            break;
                        default:
                            break;
                        }

                    // todo: propagate the PLL lock status in Gnss_Synchro
                    // 1. check if last PLL lock status was false and initialize last d_channel_last_pseudorange_smooth
                    if (d_channel_last_pll_lock[it->Channel_ID] == true)
                        {
                            // 2. Compute the smoothed pseudorange for this channel
                            // Hatch filter algorithm (https://insidegnss.com/can-you-list-all-the-properties-of-the-carrier-smoothing-filter/)
                            const double r_sm = d_channel_last_pseudorange_smooth[it->Channel_ID];
                            const double factor = ((d_smooth_filter_M - 1.0) / d_smooth_filter_M);
                            it->Pseudorange_m = factor * r_sm + (1.0 / d_smooth_filter_M) * it->Pseudorange_m + wavelength_m * (factor / TWO_PI) * (it->Carrier_phase_rads - d_channel_last_carrier_phase_rads[it->Channel_ID]);
                        }
                    d_channel_last_pseudorange_smooth[it->Channel_ID] = it->Pseudorange_m;
                    d_channel_last_carrier_phase_rads[it->Channel_ID] = it->Carrier_phase_rads;
                    d_channel_last_pll_lock[it->Channel_ID] = it->Flag_valid_pseudorange;
                }
            else
                {
                    d_channel_last_pll_lock[it->Channel_ID] = false;
                }
        }
}


void hybrid_observables_gs::set_tag_timestamp_in_sdr_timeframe(const std::vector<Gnss_Synchro> &data, uint64_t rx_clock)
{
    // it transforms the HW sample tag timestamp from a relative samplestamp (from receiver start)
    // to an absolute GPS TOW samplestamp associated with the current set of pseudoranges
    if (!d_TimeChannelTagTimestamps.empty())
        {
            double fs = 0;
            std::vector<Gnss_Synchro>::const_iterator it;
            for (it = data.begin(); it != data.end(); it++)
                {
                    if (it->Flag_valid_pseudorange == true)
                        {
                            fs = static_cast<double>(it->fs);
                            break;
                        }
                }

            double delta_rxtime_to_tag;
            GnssTime current_tag;
            do
                {
                    current_tag = d_TimeChannelTagTimestamps.front();
                    delta_rxtime_to_tag = (static_cast<double>(rx_clock) / fs) - current_tag.rx_time;  // delta time relative to receiver's start time
                    if (delta_rxtime_to_tag >= 0)
                        {
                            d_TimeChannelTagTimestamps.pop();
                        }
                }
            while (delta_rxtime_to_tag >= 0.1 and !d_TimeChannelTagTimestamps.empty());

            if (delta_rxtime_to_tag >= 0 and delta_rxtime_to_tag <= 0.1)
                {
                    // std::cout << "[Time ch][" << delta_rxtime_to_tag
                    //           << "] OBS RX TimeTag Week: " << current_tag.week
                    //           << ", TOW: " << current_tag.tow_ms
                    //           << " [ms], TOW fraction: " << current_tag.tow_ms_fraction
                    //           << " [ms], DELTA TLM TOW: " << d_last_rx_clock_round20ms_error + delta_rxtime_to_tag * 1000.0 + static_cast<double>(current_tag.tow_ms) - static_cast<double>(d_T_rx_TOW_ms) + current_tag.tow_ms_fraction << " [ms] \n";
                    const std::shared_ptr<GnssTime> tmp_obj = std::make_shared<GnssTime>(GnssTime());
                    *tmp_obj = current_tag;
                    double intpart;
                    tmp_obj->tow_ms_fraction = tmp_obj->tow_ms_fraction + modf(delta_rxtime_to_tag * 1000.0, &intpart);
                    tmp_obj->tow_ms = current_tag.tow_ms + static_cast<int>(intpart);
                    tmp_obj->rx_time = static_cast<double>(d_T_rx_TOW_ms);  // new TAG samplestamp in absolute RX time (GPS TOW frame) same as the pseudorange set
                    add_item_tag(0, this->nitems_written(0) + 1, pmt::mp("timetag"), pmt::make_any(tmp_obj));
                }
        }
}


int hybrid_observables_gs::general_work(int noutput_items __attribute__((unused)),
    gr_vector_int &ninput_items, gr_vector_const_void_star &input_items,
    gr_vector_void_star &output_items)
{
    const auto **in = reinterpret_cast<const Gnss_Synchro **>(&input_items[0]);
    auto **out = reinterpret_cast<Gnss_Synchro **>(&output_items[0]);

    // Push receiver clock into history buffer (connected to the last of the input channels)
    // The clock buffer gives time to the channels to compute the tracking observables
    if (ninput_items[d_nchannels_in - 1] > 0)
        {
            d_Rx_clock_buffer.push_back(in[d_nchannels_in - 1][0].Tracking_sample_counter);

            // time tags
            std::vector<gr::tag_t> tags_vec;
            this->get_tags_in_range(tags_vec, d_nchannels_in - 1, this->nitems_read(d_nchannels_in - 1), this->nitems_read(d_nchannels_in - 1) + 1);
            for (const auto &it : tags_vec)
                {
                    try
                        {
                            if (pmt::any_ref(it.value).type().hash_code() == typeid(const std::shared_ptr<GnssTime>).hash_code())
                                {
                                    const auto timetag = wht::any_cast<const std::shared_ptr<GnssTime>>(pmt::any_ref(it.value));
                                    // std::cout << "[Time ch ] timetag: " << timetag->rx_time << "\n";
                                    d_TimeChannelTagTimestamps.push(*timetag);
                                }
                            else
                                {
                                    std::cout << "hash code not match\n";
                                }
                        }
                    catch (const wht::bad_any_cast &e)
                        {
                            std::cout << "msg Bad any_cast: " << e.what();
                        }
                }

            // Consume one item from the clock channel (last of the input channels)
            consume(static_cast<int32_t>(d_nchannels_in) - 1, 1);
        }

    // Push the tracking observables into buffers to allow the observable interpolation at the desired Rx clock
    for (uint32_t n = 0; n < d_nchannels_out; n++)
        {
            // *************** time tags ****************
            //            std::vector<gr::tag_t> tags_vec;
            //            this->get_tags_in_range(tags_vec, n, this->nitems_read(n), this->nitems_read(n) + ninput_items[n]);
            //            for (std::vector<gr::tag_t>::iterator it = tags_vec.begin(); it != tags_vec.end(); ++it)
            //                {
            //                    try
            //                        {
            //                            if (pmt::any_ref(it->value).type().hash_code() == typeid(const std::shared_ptr<GnssTime>).hash_code())
            //                                {
            //                                    const std::shared_ptr<GnssTime> timetag = wht::any_cast<const std::shared_ptr<GnssTime>>(pmt::any_ref(it->value));
            //                                    //std::cout << "[ch " << n << "] timetag: " << timetag->rx_time << "\n";
            //                                    d_SourceTagTimestamps.at(n).push(*timetag);
            //                                }
            //                            else
            //                                {
            //                                    std::cout << "hash code not match\n";
            //                                }
            //                        }
            //                    catch (const wht::bad_any_cast &e)
            //                        {
            //                            std::cout << "msg Bad any_cast: " << e.what();
            //                        }
            //                }

            // ************ end time tags **************
            for (int32_t m = 0; m < ninput_items[n]; m++)
                {
                    // Push the valid tracking Gnss_Synchros to their corresponding deque
                    if (in[n][m].Flag_valid_word)
                        {
                            if (d_gnss_synchro_history->size(n) > 0)
                                {
                                    // Check if the last Gnss_Synchro comes from the same satellite as the previous ones
                                    if (d_gnss_synchro_history->front(n).PRN != in[n][m].PRN)
                                        {
                                            d_gnss_synchro_history->clear(n);
                                            // LOG(INFO) << "Channel " << d_gnss_synchro_history->front(n).Channel_ID << " changed satellite to PRN " << in[n][m].PRN;
                                        }
                                }
                            d_gnss_synchro_history->push_back(n, in[n][m]);
                            d_gnss_synchro_history->back(n).RX_time = compute_T_rx_s(in[n][m]);
                        }
                }
            consume(n, ninput_items[n]);
        }

    if (d_Rx_clock_buffer.size() == d_Rx_clock_buffer.capacity())
        {
            std::vector<Gnss_Synchro> epoch_data(d_nchannels_out);
            int32_t n_valid = 0;
            for (uint32_t n = 0; n < d_nchannels_out; n++)
                {
                    Gnss_Synchro interpolated_gnss_synchro{};
                    if (!interp_trk_obs(interpolated_gnss_synchro, n, d_Rx_clock_buffer.front()))
                        {
                            // Produce an empty observation
                            interpolated_gnss_synchro = Gnss_Synchro();
                            interpolated_gnss_synchro.Flag_valid_pseudorange = false;
                            interpolated_gnss_synchro.Flag_valid_word = false;
                            interpolated_gnss_synchro.Flag_valid_acquisition = false;
                            interpolated_gnss_synchro.fs = 0;
                            interpolated_gnss_synchro.Channel_ID = n;
                        }
                    else
                        {
                            n_valid++;
                        }
                    epoch_data[n] = interpolated_gnss_synchro;
                }
            if (d_T_rx_TOW_set)
                {
                    update_TOW(epoch_data);
                }
            else
                {
                    if (n_valid > 0)
                        {
                            update_TOW(epoch_data);
                        }
                }

            if (n_valid > 0)
                {
                    compute_pranges(epoch_data);
                    set_tag_timestamp_in_sdr_timeframe(epoch_data, d_Rx_clock_buffer.front());
                }

            // Carrier smoothing (optional)
            if (d_conf.enable_carrier_smoothing == true)
                {
                    smooth_pseudoranges(epoch_data);
                }

            // output the observables set to the PVT block
            for (uint32_t n = 0; n < d_nchannels_out; n++)
                {
                    out[n][0] = epoch_data[n];
                }
            // report channel status every second
            d_T_status_report_timer_ms += d_T_rx_step_ms;
            if (d_T_status_report_timer_ms >= 1000)
                {
                    for (uint32_t n = 0; n < d_nchannels_out; n++)
                        {
                            const std::shared_ptr<Gnss_Synchro> gnss_synchro_sptr = std::make_shared<Gnss_Synchro>(epoch_data[n]);
                            // publish valid gnss_synchro to the gnss_flowgraph channel status monitor
                            this->message_port_pub(pmt::mp("status"), pmt::make_any(gnss_synchro_sptr));
                        }
                    d_T_status_report_timer_ms = 0;
                }

            if (d_dump)
                {
                    // MULTIPLEXED FILE RECORDING - Record results to file
                    try
                        {
                            double tmp_double;
                            for (uint32_t i = 0; i < d_nchannels_out; i++)
                                {
                                    tmp_double = out[i][0].RX_time;
                                    d_dump_file.write(reinterpret_cast<char *>(&tmp_double), sizeof(double));
                                    tmp_double = out[i][0].interp_TOW_ms / 1000.0;
                                    d_dump_file.write(reinterpret_cast<char *>(&tmp_double), sizeof(double));
                                    tmp_double = out[i][0].Carrier_Doppler_hz;
                                    d_dump_file.write(reinterpret_cast<char *>(&tmp_double), sizeof(double));
                                    tmp_double = out[i][0].Carrier_phase_rads / TWO_PI;
                                    d_dump_file.write(reinterpret_cast<char *>(&tmp_double), sizeof(double));
                                    tmp_double = out[i][0].Pseudorange_m;
                                    d_dump_file.write(reinterpret_cast<char *>(&tmp_double), sizeof(double));
                                    tmp_double = static_cast<double>(out[i][0].PRN);
                                    d_dump_file.write(reinterpret_cast<char *>(&tmp_double), sizeof(double));
                                    tmp_double = static_cast<double>(out[i][0].Flag_valid_pseudorange);
                                    d_dump_file.write(reinterpret_cast<char *>(&tmp_double), sizeof(double));
                                }
                        }
                    catch (const std::ifstream::failure &e)
                        {
                            LOG(WARNING) << "Exception writing observables dump file " << e.what();
                            d_dump = false;
                        }
                }

            if (n_valid > 0)
                {
                    // LOG(INFO) << "OBS: diff time: " << out[0][0].RX_time * 1000.0 - old_time_debug;
                    // old_time_debug = out[0][0].RX_time * 1000.0;
                    return 1;
                }
        }
    if (d_always_output_gs)
        {
            Gnss_Synchro empty_gs{};
            for (uint32_t n = 0; n < d_nchannels_out; n++)
                {
                    out[n][0] = empty_gs;
                }
            return 1;
        }
    return 0;
}<|MERGE_RESOLUTION|>--- conflicted
+++ resolved
@@ -231,11 +231,7 @@
                     const auto command_from_pvt = wht::any_cast<int>(pmt::any_ref(msg));
                     switch (command_from_pvt)
                         {
-<<<<<<< HEAD
-                        case 1:  //reset TOW
-=======
                         case 1:  // reset TOW
->>>>>>> e73184e0
                             d_T_rx_TOW_ms = 0;
                             d_last_rx_clock_round20ms_error = 0;
                             d_T_rx_TOW_set = false;
