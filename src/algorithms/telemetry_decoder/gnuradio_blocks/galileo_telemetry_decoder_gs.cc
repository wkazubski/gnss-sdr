--- conflicted
+++ resolved
@@ -1103,10 +1103,6 @@
             }
         case 3:  // CNAV
             {
-<<<<<<< HEAD
-                // TODO
-=======
->>>>>>> 7612a5e4
                 if (d_E6_TOW_set == true)
                     {
                         current_symbol.Flag_valid_word = true;
