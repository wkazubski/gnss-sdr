# Copyright (C) 2012-2019  (see AUTHORS file for a list of contributors)
#
# This file is part of GNSS-SDR.
#
# GNSS-SDR is free software: you can redistribute it and/or modify
# it under the terms of the GNU General Public License as published by
# the Free Software Foundation, either version 3 of the License, or
# (at your option) any later version.
#
# GNSS-SDR is distributed in the hope that it will be useful,
# but WITHOUT ANY WARRANTY; without even the implied warranty of
# MERCHANTABILITY or FITNESS FOR A PARTICULAR PURPOSE.  See the
# GNU General Public License for more details.
#
# You should have received a copy of the GNU General Public License
# along with GNSS-SDR. If not, see <https://www.gnu.org/licenses/>.
#

set(TELEMETRY_DECODER_GR_BLOCKS_SOURCES
<<<<<<< HEAD
    gps_l1_ca_telemetry_decoder_cc.cc
    gps_l2c_telemetry_decoder_cc.cc
    gps_l5_telemetry_decoder_cc.cc
    sbas_l1_telemetry_decoder_cc.cc
    glonass_l1_ca_telemetry_decoder_cc.cc
    glonass_l2_ca_telemetry_decoder_cc.cc
    galileo_telemetry_decoder_cc.cc
    beidou_b1i_telemetry_decoder_cc.cc
     beidou_b3i_telemetry_decoder_cc.cc
)

set(TELEMETRY_DECODER_GR_BLOCKS_HEADERS
    gps_l1_ca_telemetry_decoder_cc.h
    gps_l2c_telemetry_decoder_cc.h
    gps_l5_telemetry_decoder_cc.h
    sbas_l1_telemetry_decoder_cc.h
    glonass_l1_ca_telemetry_decoder_cc.h
    glonass_l2_ca_telemetry_decoder_cc.h
    galileo_telemetry_decoder_cc.h
    beidou_b1i_telemetry_decoder_cc.h
     beidou_b3i_telemetry_decoder_cc.h
=======
    gps_l1_ca_telemetry_decoder_gs.cc
    gps_l2c_telemetry_decoder_gs.cc
    gps_l5_telemetry_decoder_gs.cc
    sbas_l1_telemetry_decoder_gs.cc
    glonass_l1_ca_telemetry_decoder_gs.cc
    glonass_l2_ca_telemetry_decoder_gs.cc
    galileo_telemetry_decoder_gs.cc
    beidou_b1i_telemetry_decoder_gs.cc
)

set(TELEMETRY_DECODER_GR_BLOCKS_HEADERS
    gps_l1_ca_telemetry_decoder_gs.h
    gps_l2c_telemetry_decoder_gs.h
    gps_l5_telemetry_decoder_gs.h
    sbas_l1_telemetry_decoder_gs.h
    glonass_l1_ca_telemetry_decoder_gs.h
    glonass_l2_ca_telemetry_decoder_gs.h
    galileo_telemetry_decoder_gs.h
    beidou_b1i_telemetry_decoder_gs.h
>>>>>>> 361a5d47
)

list(SORT TELEMETRY_DECODER_GR_BLOCKS_HEADERS)
list(SORT TELEMETRY_DECODER_GR_BLOCKS_SOURCES)

source_group(Headers FILES ${TELEMETRY_DECODER_GR_BLOCKS_HEADERS})

add_library(telemetry_decoder_gr_blocks
    ${TELEMETRY_DECODER_GR_BLOCKS_SOURCES}
    ${TELEMETRY_DECODER_GR_BLOCKS_HEADERS}
)

target_link_libraries(telemetry_decoder_gr_blocks
    PUBLIC
        telemetry_decoder_libswiftcnav
        telemetry_decoder_libs
        core_system_parameters
        Gnuradio::runtime
        Volkgnsssdr::volkgnsssdr
        Boost::boost
    PRIVATE
        Gflags::gflags
        Glog::glog
)

if(ENABLE_CLANG_TIDY)
    if(CLANG_TIDY_EXE)
        set_target_properties(telemetry_decoder_gr_blocks
            PROPERTIES
                CXX_CLANG_TIDY "${DO_CLANG_TIDY}"
        )
    endif()
endif()

set_property(TARGET telemetry_decoder_gr_blocks
    APPEND PROPERTY INTERFACE_INCLUDE_DIRECTORIES
        $<BUILD_INTERFACE:${CMAKE_CURRENT_SOURCE_DIR}>
)<|MERGE_RESOLUTION|>--- conflicted
+++ resolved
@@ -17,29 +17,6 @@
 #
 
 set(TELEMETRY_DECODER_GR_BLOCKS_SOURCES
-<<<<<<< HEAD
-    gps_l1_ca_telemetry_decoder_cc.cc
-    gps_l2c_telemetry_decoder_cc.cc
-    gps_l5_telemetry_decoder_cc.cc
-    sbas_l1_telemetry_decoder_cc.cc
-    glonass_l1_ca_telemetry_decoder_cc.cc
-    glonass_l2_ca_telemetry_decoder_cc.cc
-    galileo_telemetry_decoder_cc.cc
-    beidou_b1i_telemetry_decoder_cc.cc
-     beidou_b3i_telemetry_decoder_cc.cc
-)
-
-set(TELEMETRY_DECODER_GR_BLOCKS_HEADERS
-    gps_l1_ca_telemetry_decoder_cc.h
-    gps_l2c_telemetry_decoder_cc.h
-    gps_l5_telemetry_decoder_cc.h
-    sbas_l1_telemetry_decoder_cc.h
-    glonass_l1_ca_telemetry_decoder_cc.h
-    glonass_l2_ca_telemetry_decoder_cc.h
-    galileo_telemetry_decoder_cc.h
-    beidou_b1i_telemetry_decoder_cc.h
-     beidou_b3i_telemetry_decoder_cc.h
-=======
     gps_l1_ca_telemetry_decoder_gs.cc
     gps_l2c_telemetry_decoder_gs.cc
     gps_l5_telemetry_decoder_gs.cc
@@ -48,6 +25,7 @@
     glonass_l2_ca_telemetry_decoder_gs.cc
     galileo_telemetry_decoder_gs.cc
     beidou_b1i_telemetry_decoder_gs.cc
+    beidou_b3i_telemetry_decoder_gs.cc
 )
 
 set(TELEMETRY_DECODER_GR_BLOCKS_HEADERS
@@ -59,7 +37,7 @@
     glonass_l2_ca_telemetry_decoder_gs.h
     galileo_telemetry_decoder_gs.h
     beidou_b1i_telemetry_decoder_gs.h
->>>>>>> 361a5d47
+    beidou_b3i_telemetry_decoder_gs.h
 )
 
 list(SORT TELEMETRY_DECODER_GR_BLOCKS_HEADERS)
