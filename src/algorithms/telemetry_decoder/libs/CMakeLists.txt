# Copyright (C) 2012-2018  (see AUTHORS file for a list of contributors)
#
# This file is part of GNSS-SDR.
#
# GNSS-SDR is free software: you can redistribute it and/or modify
# it under the terms of the GNU General Public License as published by
# the Free Software Foundation, either version 3 of the License, or
# (at your option) any later version.
#
# GNSS-SDR is distributed in the hope that it will be useful,
# but WITHOUT ANY WARRANTY; without even the implied warranty of
# MERCHANTABILITY or FITNESS FOR A PARTICULAR PURPOSE.  See the
# GNU General Public License for more details.
#
# You should have received a copy of the GNU General Public License
# along with GNSS-SDR. If not, see <https://www.gnu.org/licenses/>.
#


add_subdirectory(libswiftcnav)

<<<<<<< HEAD
set(TELEMETRY_DECODER_LIB_SOURCES 
     beidou_b1i_subframe_fsm.cc 
     viterbi_decoder.cc
)

set(TELEMETRY_DECODER_LIB_HEADERS
     viterbi_decoder.h
     convolutional.h
     beidou_b1i_subframe_fsm.h
=======
set(TELEMETRY_DECODER_LIB_SOURCES
    viterbi_decoder.cc
)

set(TELEMETRY_DECODER_LIB_HEADERS
    viterbi_decoder.h
    convolutional.h
>>>>>>> 097dea2e
)

include_directories(
    ${CMAKE_CURRENT_SOURCE_DIR}
    ${CMAKE_SOURCE_DIR}/src/core/system_parameters
    ${CMAKE_SOURCE_DIR}/src/core/interfaces
    ${CMAKE_SOURCE_DIR}/src/core/receiver
    ${CMAKE_SOURCE_DIR}/src/algorithms/telemetry_decoder/adapters
    ${Boost_INCLUDE_DIRS}
    ${GLOG_INCLUDE_DIRS}
    ${GFlags_INCLUDE_DIRS}
)

list(SORT TELEMETRY_DECODER_LIB_HEADERS)
list(SORT TELEMETRY_DECODER_LIB_SOURCES)

add_library(telemetry_decoder_lib
    ${TELEMETRY_DECODER_LIB_SOURCES}
    ${TELEMETRY_DECODER_LIB_HEADERS}
)
source_group(Headers FILES ${TELEMETRY_DECODER_LIB_HEADERS})

target_link_libraries(telemetry_decoder_lib gnss_system_parameters)<|MERGE_RESOLUTION|>--- conflicted
+++ resolved
@@ -19,8 +19,7 @@
 
 add_subdirectory(libswiftcnav)
 
-<<<<<<< HEAD
-set(TELEMETRY_DECODER_LIB_SOURCES 
+set(TELEMETRY_DECODER_LIB_SOURCES
      beidou_b1i_subframe_fsm.cc 
      viterbi_decoder.cc
 )
@@ -29,26 +28,17 @@
      viterbi_decoder.h
      convolutional.h
      beidou_b1i_subframe_fsm.h
-=======
-set(TELEMETRY_DECODER_LIB_SOURCES
-    viterbi_decoder.cc
-)
-
-set(TELEMETRY_DECODER_LIB_HEADERS
-    viterbi_decoder.h
-    convolutional.h
->>>>>>> 097dea2e
 )
 
 include_directories(
-    ${CMAKE_CURRENT_SOURCE_DIR}
-    ${CMAKE_SOURCE_DIR}/src/core/system_parameters
-    ${CMAKE_SOURCE_DIR}/src/core/interfaces
-    ${CMAKE_SOURCE_DIR}/src/core/receiver
-    ${CMAKE_SOURCE_DIR}/src/algorithms/telemetry_decoder/adapters
-    ${Boost_INCLUDE_DIRS}
-    ${GLOG_INCLUDE_DIRS}
-    ${GFlags_INCLUDE_DIRS}
+     ${CMAKE_CURRENT_SOURCE_DIR}
+     ${CMAKE_SOURCE_DIR}/src/core/system_parameters
+     ${CMAKE_SOURCE_DIR}/src/core/interfaces
+     ${CMAKE_SOURCE_DIR}/src/core/receiver
+     ${CMAKE_SOURCE_DIR}/src/algorithms/telemetry_decoder/adapters
+     ${Boost_INCLUDE_DIRS}
+     ${GLOG_INCLUDE_DIRS}
+     ${GFlags_INCLUDE_DIRS}
 )
 
 list(SORT TELEMETRY_DECODER_LIB_HEADERS)
