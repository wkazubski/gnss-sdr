--- conflicted
+++ resolved
@@ -38,14 +38,7 @@
 #include "gnss_sdr_flags.h"
 #include <glog/logging.h>
 #include <volk_gnsssdr/volk_gnsssdr.h>
-<<<<<<< HEAD
-=======
 #include <array>
-#include <cmath>  // for round
-#include <complex>
-#include <cstring>  // for memcpy
-#include <iostream>
->>>>>>> 76222945
 
 // the following flags are FPGA-specific and they are using arrange the values of the local code in the way the FPGA
 // expects. This arrangement is done in the initialisation to avoid consuming unnecessary clock cycles during tracking.
@@ -167,9 +160,8 @@
     trk_param_fpga.very_early_late_space_chips = 0.0;
     trk_param_fpga.very_early_late_space_narrow_chips = 0.0;
     trk_param_fpga.system = 'E';
-<<<<<<< HEAD
-    char sig_[3] = "5X";
-    std::memcpy(trk_param_fpga.signal, sig_, 3);
+    std::array<char, 3> sig_{'5', 'X', '\0'};
+    std::memcpy(trk_param_fpga.signal, sig_.data(), 3);
     trk_param_fpga.cn0_samples = configuration->property(role + ".cn0_samples", trk_param_fpga.cn0_samples);
     trk_param_fpga.cn0_min = configuration->property(role + ".cn0_min", trk_param_fpga.cn0_min);
     trk_param_fpga.max_code_lock_fail = configuration->property(role + ".max_lock_fail", trk_param_fpga.max_code_lock_fail);
@@ -183,34 +175,6 @@
 //        }
 //    trk_param_fpga.max_lock_fail = max_lock_fail;
 
-=======
-    std::array<char, 3> sig_{'5', 'X', '\0'};
-    std::memcpy(trk_param_fpga.signal, sig_.data(), 3);
-    int32_t cn0_samples = configuration->property(role + ".cn0_samples", 20);
-    if (FLAGS_cn0_samples != 20)
-        {
-            cn0_samples = FLAGS_cn0_samples;
-        }
-    trk_param_fpga.cn0_samples = cn0_samples;
-    int32_t cn0_min = configuration->property(role + ".cn0_min", 25);
-    if (FLAGS_cn0_min != 25)
-        {
-            cn0_min = FLAGS_cn0_min;
-        }
-    trk_param_fpga.cn0_min = cn0_min;
-    int32_t max_lock_fail = configuration->property(role + ".max_lock_fail", 50);
-    if (FLAGS_max_lock_fail != 50)
-        {
-            max_lock_fail = FLAGS_max_lock_fail;
-        }
-    trk_param_fpga.max_lock_fail = max_lock_fail;
-    double carrier_lock_th = configuration->property(role + ".carrier_lock_th", 0.85);
-    if (FLAGS_carrier_lock_th != 0.85)
-        {
-            carrier_lock_th = FLAGS_carrier_lock_th;
-        }
-    trk_param_fpga.carrier_lock_th = carrier_lock_th;
->>>>>>> 76222945
 
     d_data_codes = nullptr;
 
