--- conflicted
+++ resolved
@@ -32,8 +32,8 @@
  * -------------------------------------------------------------------------
  */
 
+#include "tracking_discriminators.h"
 #include "MATH_CONSTANTS.h"
-#include "tracking_discriminators.h"
 #include <cmath>
 
 //  All the outputs are in RADIANS
@@ -148,11 +148,7 @@
  * where \f$E=\sqrt{I_{ES}^2+Q_{ES}^2}\f$ is the Early correlator output absolute value and
  * \f$L=\sqrt{I_{LS}^2+Q_{LS}^2}\f$ is the Late correlator output absolute value. The output is in [chips].
  */
-<<<<<<< HEAD
 double dll_nc_e_minus_l_normalized(gr_complex early_s1, gr_complex late_s1, float spc, float slope, float y_intercept)
-=======
-double dll_nc_e_minus_l_normalized(gr_complex early_s1, gr_complex late_s1, float spc, float slope)
->>>>>>> 5aca61fd
 {
     double P_early = std::abs(early_s1);
     double P_late = std::abs(late_s1);
@@ -161,11 +157,7 @@
         {
             return 0.0;
         }
-<<<<<<< HEAD
     return (y_intercept - slope * spc) / slope * (P_early - P_late) / E_plus_L;
-=======
-    return (1 - slope * spc) / slope * (P_early - P_late) / E_plus_L;
->>>>>>> 5aca61fd
 }
 
 
