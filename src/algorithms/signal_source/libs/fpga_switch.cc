--- conflicted
+++ resolved
@@ -26,15 +26,12 @@
 #include <iostream>    // for cout
 #include <sys/mman.h>  // for mmap
 #include <unistd.h>    // for close
-<<<<<<< HEAD
-=======
 
 #if USE_GLOG_AND_GFLAGS
 #include <glog/logging.h>
 #else
 #include <absl/log/log.h>
 #endif
->>>>>>> 9c1754e7
 
 Fpga_Switch::Fpga_Switch(void)
 {
