--- conflicted
+++ resolved
@@ -36,9 +36,6 @@
     list(APPEND OPT_DRIVER_HEADERS ad9361_fpga_signal_source.h)
 endif()
 
-<<<<<<< HEAD
-=======
-
 if(ENABLE_GNMAX)
     ##############################################
     # gnMAX2769 (USB dongle)
@@ -47,12 +44,10 @@
         message(" gr-gnMAX2769 not found, install it from https://github.com/wkazubski/gr-gnMAX2769 ")
         message(FATAL_ERROR "gr-gnMAX2769 required for building gnss-sdr with this option enabled")
     endif()
-    set(OPT_DRIVER_SOURCES ${OPT_DRIVER_SOURCES} gnmax_signal_source.cc)
-    set(OPT_DRIVER_HEADERS ${OPT_DRIVER_HEADERS} gnmax_signal_source.h)
-endif()
-
-
->>>>>>> f32d4386
+    list(APPEND OPT_DRIVER_SOURCES gnmax_signal_source.cc)
+    list(APPEND OPT_DRIVER_SOURCES gnmax_signal_source.h)
+endif()
+
 if(ENABLE_FLEXIBAND AND TELEORBIT_FOUND)
     list(APPEND OPT_DRIVER_SOURCES flexiband_signal_source.cc)
     list(APPEND OPT_DRIVER_HEADERS flexiband_signal_source.h)
