--- conflicted
+++ resolved
@@ -10,7 +10,6 @@
     list(APPEND OPT_DRIVER_HEADERS gr_complex_ip_packet_source.h)
 endif()
 
-<<<<<<< HEAD
 if(ENABLE_AD936X_SDR)
     set(OPT_DRIVER_SOURCES ${OPT_DRIVER_SOURCES} gr_complex_ip_packet_source.cc)
     set(OPT_DRIVER_HEADERS ${OPT_DRIVER_HEADERS} gr_complex_ip_packet_source.h)
@@ -22,9 +21,6 @@
     set(OPT_DRIVER_HEADERS ${OPT_DRIVER_HEADERS} ad936x_iio_source.h)
 endif()
 
-
-=======
->>>>>>> b422f7e4
 set(SIGNAL_SOURCE_GR_BLOCKS_SOURCES
     fifo_reader.cc
     unpack_byte_2bit_samples.cc
