--- conflicted
+++ resolved
@@ -56,11 +56,7 @@
 #include "rtcm_printer.h"
 #include "rtklib_rtkcmn.h"
 #include "rtklib_solver.h"
-<<<<<<< HEAD
 #include "trackingcmd.h"
-#include <boost/any.hpp>                   // for any_cast, any
-=======
->>>>>>> dc871132
 #include <boost/archive/xml_iarchive.hpp>  // for xml_iarchive
 #include <boost/archive/xml_oarchive.hpp>  // for xml_oarchive
 #include <boost/exception/diagnostic_information.hpp>
