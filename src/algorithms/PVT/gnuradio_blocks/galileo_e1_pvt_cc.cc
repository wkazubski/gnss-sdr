/*!
 * \file galileo_e1_pvt_cc.cc
 * \brief Implementation of a Position Velocity and Time computation block for GPS L1 C/A
 * \author Javier Arribas, 2013. jarribas(at)cttc.es
 *
 * -------------------------------------------------------------------------
 *
 * Copyright (C) 2010-2014  (see AUTHORS file for a list of contributors)
 *
 * GNSS-SDR is a software defined Global Navigation
 *          Satellite Systems receiver
 *
 * This file is part of GNSS-SDR.
 *
 * GNSS-SDR is free software: you can redistribute it and/or modify
 * it under the terms of the GNU General Public License as published by
 * the Free Software Foundation, either version 3 of the License, or
 * at your option) any later version.
 *
 * GNSS-SDR is distributed in the hope that it will be useful,
 * but WITHOUT ANY WARRANTY; without even the implied warranty of
 * MERCHANTABILITY or FITNESS FOR A PARTICULAR PURPOSE.  See the
 * GNU General Public License for more details.
 *
 * You should have received a copy of the GNU General Public License
 * along with GNSS-SDR. If not, see <http://www.gnu.org/licenses/>.
 *
 * -------------------------------------------------------------------------
 */

#include "galileo_e1_pvt_cc.h"
#include <algorithm>
#include <bitset>
#include <iostream>
#include <map>
#include <sstream>
#include <vector>
#include <boost/date_time/posix_time/posix_time.hpp>
#include <gnuradio/gr_complex.h>
#include <gnuradio/io_signature.h>
#include <glog/logging.h>
#include "control_message_factory.h"
#include "gnss_synchro.h"
#include "concurrent_map.h"

using google::LogMessage;

extern concurrent_map<Galileo_Ephemeris> global_galileo_ephemeris_map;
extern concurrent_map<Galileo_Iono> global_galileo_iono_map;
extern concurrent_map<Galileo_Utc_Model> global_galileo_utc_model_map;
extern concurrent_map<Galileo_Almanac> global_galileo_almanac_map;

galileo_e1_pvt_cc_sptr
galileo_e1_make_pvt_cc(unsigned int nchannels, boost::shared_ptr<gr::msg_queue> queue, bool dump, std::string dump_filename, int averaging_depth, bool flag_averaging, int output_rate_ms, int display_rate_ms, bool flag_nmea_tty_port, std::string nmea_dump_filename, std::string nmea_dump_devname)
{
    return galileo_e1_pvt_cc_sptr(new galileo_e1_pvt_cc(nchannels, queue, dump, dump_filename, averaging_depth, flag_averaging, output_rate_ms, display_rate_ms, flag_nmea_tty_port, nmea_dump_filename, nmea_dump_devname));
}


galileo_e1_pvt_cc::galileo_e1_pvt_cc(unsigned int nchannels, boost::shared_ptr<gr::msg_queue> queue, bool dump, std::string dump_filename, int averaging_depth, bool flag_averaging, int output_rate_ms, int display_rate_ms, bool flag_nmea_tty_port, std::string nmea_dump_filename, std::string nmea_dump_devname) :
		                		                gr::block("galileo_e1_pvt_cc", gr::io_signature::make(nchannels, nchannels,  sizeof(Gnss_Synchro)),
		                		                        gr::io_signature::make(1, 1, sizeof(gr_complex)))
{

    d_output_rate_ms = output_rate_ms;
    d_display_rate_ms = display_rate_ms;
    d_queue = queue;
    d_dump = dump;
    d_nchannels = nchannels;
    d_dump_filename = dump_filename;
    std::string dump_ls_pvt_filename = dump_filename;

    //initialize kml_printer
    std::string kml_dump_filename;
    kml_dump_filename = d_dump_filename;
    kml_dump_filename.append(".kml");
    d_kml_dump = std::make_shared<Kml_Printer>();
    d_kml_dump->set_headers(kml_dump_filename);

    //initialize nmea_printer
    d_nmea_printer = std::make_shared<Nmea_Printer>(nmea_dump_filename, flag_nmea_tty_port, nmea_dump_devname);
    d_dump_filename.append("_raw.dat");
    dump_ls_pvt_filename.append("_ls_pvt.dat");
    d_averaging_depth = averaging_depth;
    d_flag_averaging = flag_averaging;

    d_ls_pvt = std::make_shared<galileo_e1_ls_pvt>(nchannels, dump_ls_pvt_filename, d_dump);
    d_ls_pvt->set_averaging_depth(d_averaging_depth);

    d_sample_counter = 0;
    d_last_sample_nav_output = 0;
    d_rx_time = 0.0;

    b_rinex_header_writen = false;
    rp = std::make_shared<Rinex_Printer>();

    // ############# ENABLE DATA FILE LOG #################
    if (d_dump == true)
        {
            if (d_dump_file.is_open() == false)
                {
                    try
                    {
                            d_dump_file.exceptions (std::ifstream::failbit | std::ifstream::badbit );
                            d_dump_file.open(d_dump_filename.c_str(), std::ios::out | std::ios::binary);
                            LOG(INFO) << "PVT dump enabled Log file: " << d_dump_filename.c_str();
                    }
                    catch (const std::ifstream::failure& e)
                    {
                            LOG(WARNING) << "Exception opening PVT dump file " << e.what();
                    }
                }
        }
}



galileo_e1_pvt_cc::~galileo_e1_pvt_cc()
{}



bool galileo_e1_pvt_cc::pseudoranges_pairCompare_min( std::pair<int,Gnss_Synchro> a, std::pair<int,Gnss_Synchro> b)
{
    return (a.second.Pseudorange_m) < (b.second.Pseudorange_m);
}



int galileo_e1_pvt_cc::general_work (int noutput_items, gr_vector_int &ninput_items,
        gr_vector_const_void_star &input_items,	gr_vector_void_star &output_items)
{
    d_sample_counter++;

    std::map<int,Gnss_Synchro> gnss_pseudoranges_map;

    Gnss_Synchro **in = (Gnss_Synchro **)  &input_items[0]; //Get the input pointer

    for (unsigned int i = 0; i < d_nchannels; i++)
        {
            if (in[i][0].Flag_valid_pseudorange == true)
                {
                    gnss_pseudoranges_map.insert(std::pair<int,Gnss_Synchro>(in[i][0].PRN, in[i][0])); // store valid pseudoranges in a map
                    d_rx_time = in[i][0].d_TOW_at_current_symbol; // all the channels have the same RX timestamp (common RX time pseudoranges)
                }
        }

    // ############ 1. READ EPHEMERIS/UTC_MODE/IONO FROM GLOBAL MAPS ####

    if (global_galileo_ephemeris_map.size() > 0)
        {
            d_ls_pvt->galileo_ephemeris_map = global_galileo_ephemeris_map.get_map_copy();
        }

    if (global_galileo_utc_model_map.size() > 0)
        {
            // UTC MODEL data is shared for all the Galileo satellites. Read always at ID=0
            global_galileo_utc_model_map.read(0, d_ls_pvt->galileo_utc_model);
        }

    if (global_galileo_iono_map.size() > 0)
        {
            // IONO data is shared for all the Galileo satellites. Read always at ID=0
            global_galileo_iono_map.read(0, d_ls_pvt->galileo_iono);
        }

    if (global_galileo_almanac_map.size() > 0)
        {
<<<<<<< HEAD
            // Almanac data is shared for all the Galileo satellites. Read always at ID=0
    		global_galileo_almanac_map.read(0, d_ls_pvt->galileo_almanac);
    	}
=======
            // Almanac data
            global_galileo_almanac_map.read(0, d_ls_pvt->galileo_almanac);
        }
>>>>>>> b3f60fd4
    // ############ 2 COMPUTE THE PVT ################################
    if (gnss_pseudoranges_map.size() > 0 and d_ls_pvt->galileo_ephemeris_map.size() > 0)
        {
            // compute on the fly PVT solution
            if ((d_sample_counter % d_output_rate_ms) == 0)
                {
                    bool pvt_result;
                    pvt_result = d_ls_pvt->get_PVT(gnss_pseudoranges_map, d_rx_time, d_flag_averaging);


                    if (pvt_result == true)
                        {
                            d_kml_dump->print_position_galileo(d_ls_pvt, d_flag_averaging);
                            //ToDo: Implement Galileo RINEX and Galileo NMEA outputs
                            //   d_nmea_printer->Print_Nmea_Line(d_ls_pvt, d_flag_averaging);
                            //
                            if (!b_rinex_header_writen) //  & we have utc data in nav message!
                                {
                                    std::map<int,Galileo_Ephemeris>::iterator galileo_ephemeris_iter;
                                    galileo_ephemeris_iter = d_ls_pvt->galileo_ephemeris_map.begin();
                                    if (galileo_ephemeris_iter != d_ls_pvt->galileo_ephemeris_map.end())
                                        {
                                            rp->rinex_obs_header(rp->obsFile, galileo_ephemeris_iter->second, d_rx_time);
                                            rp->rinex_nav_header(rp->navGalFile, d_ls_pvt->galileo_iono, d_ls_pvt->galileo_utc_model, d_ls_pvt->galileo_almanac);
                                            b_rinex_header_writen = true; // do not write header anymore
                                        }
                                }
                            if(b_rinex_header_writen) // Put here another condition to separate annotations (e.g 30 s)
                                {
                                    // Limit the RINEX navigation output rate to 1/6 seg
                                    // Notice that d_sample_counter period is 4ms (for Galileo correlators)
                                    if ((d_sample_counter - d_last_sample_nav_output) >= 6000)
                                        {
                                            rp->log_rinex_nav(rp->navGalFile, d_ls_pvt->galileo_ephemeris_map);
                                            d_last_sample_nav_output = d_sample_counter;
                                        }
                                       std::map<int, Galileo_Ephemeris>::iterator galileo_ephemeris_iter;
                                       galileo_ephemeris_iter = d_ls_pvt->galileo_ephemeris_map.begin();
                                       if (galileo_ephemeris_iter != d_ls_pvt->galileo_ephemeris_map.end())
                                          {
                                              rp->log_rinex_obs(rp->obsFile, galileo_ephemeris_iter->second, d_rx_time, gnss_pseudoranges_map);
                                          }
                                }
                        }
                }

            // DEBUG MESSAGE: Display position in console output
            if (((d_sample_counter % d_display_rate_ms) == 0) and d_ls_pvt->b_valid_position == true)
                {
                    std::cout << "Position at " << boost::posix_time::to_simple_string(d_ls_pvt->d_position_UTC_time)
                              << " is Lat = " << d_ls_pvt->d_latitude_d << " [deg], Long = " << d_ls_pvt->d_longitude_d
                              << " [deg], Height= " << d_ls_pvt->d_height_m << " [m]" << std::endl;

                    LOG(INFO) << "Position at " << boost::posix_time::to_simple_string(d_ls_pvt->d_position_UTC_time)
                              << " is Lat = " << d_ls_pvt->d_latitude_d << " [deg], Long = " << d_ls_pvt->d_longitude_d
                              << " [deg], Height= " << d_ls_pvt->d_height_m << " [m]";

                    LOG(INFO) << "Dilution of Precision at " << boost::posix_time::to_simple_string(d_ls_pvt->d_position_UTC_time)
                              << " is HDOP = " << d_ls_pvt->d_HDOP << " VDOP = "
                              << d_ls_pvt->d_VDOP <<" TDOP = " << d_ls_pvt->d_TDOP
                              << " GDOP = " << d_ls_pvt->d_GDOP;
                }

            // MULTIPLEXED FILE RECORDING - Record results to file
            if(d_dump == true)
                {
                    try
                    {
                            double tmp_double;
                            for (unsigned int i = 0; i < d_nchannels; i++)
                                {
                                    tmp_double = in[i][0].Pseudorange_m;
                                    d_dump_file.write((char*)&tmp_double, sizeof(double));
                                    tmp_double = 0;
                                    d_dump_file.write((char*)&tmp_double, sizeof(double));
                                    d_dump_file.write((char*)&d_rx_time, sizeof(double));
                                }
                    }
                    catch (const std::ifstream::failure& e)
                    {
                            LOG(WARNING) << "Exception writing observables dump file " << e.what();
                    }
                }
        }

    consume_each(1); //one by one
    return 0;
}

<|MERGE_RESOLUTION|>--- conflicted
+++ resolved
@@ -166,15 +166,9 @@
 
     if (global_galileo_almanac_map.size() > 0)
         {
-<<<<<<< HEAD
             // Almanac data is shared for all the Galileo satellites. Read always at ID=0
     		global_galileo_almanac_map.read(0, d_ls_pvt->galileo_almanac);
     	}
-=======
-            // Almanac data
-            global_galileo_almanac_map.read(0, d_ls_pvt->galileo_almanac);
-        }
->>>>>>> b3f60fd4
     // ############ 2 COMPUTE THE PVT ################################
     if (gnss_pseudoranges_map.size() > 0 and d_ls_pvt->galileo_ephemeris_map.size() > 0)
         {
