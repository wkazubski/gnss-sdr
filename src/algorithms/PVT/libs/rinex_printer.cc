--- conflicted
+++ resolved
@@ -3208,15 +3208,9 @@
             strm << numberTypesObservations;
             line += Rinex_Printer::rightJustify(strm.str(), 3);
 
-<<<<<<< HEAD
-            std::string signal_ = "1C";
-            std::size_t found_1C = glonass_bands.find(signal_);
-            signal_ = "2C";
-=======
             std::string signal_ = "1G";
             std::size_t found_1C = glonass_bands.find(signal_);
             signal_ = "2G";
->>>>>>> 370c6e5a
             std::size_t found_2C = glonass_bands.find(signal_);
 
             if(found_1C != std::string::npos)
@@ -3541,21 +3535,13 @@
 
     // Find GLONASS Signal in Mixed file
     unsigned int number_of_observations_glo = 0;
-<<<<<<< HEAD
-    std::string signal_("1C");
-=======
     std::string signal_("1G");
->>>>>>> 370c6e5a
     std::size_t found_1C = glonass_bands.find(signal_);
     if(found_1C != std::string::npos)
         {
             number_of_observations_glo = number_of_observations_glo + 4;
         }
-<<<<<<< HEAD
-    signal_ = "2C";
-=======
     signal_ = "2G";
->>>>>>> 370c6e5a
     std::size_t found_2C = glonass_bands.find(signal_);
     if(found_2C != std::string::npos)
         {
@@ -3865,21 +3851,13 @@
 
     line.clear();
     unsigned int number_of_observations_glo = 0;
-<<<<<<< HEAD
-    signal_ = "1C";
-=======
     signal_ = "1G";
->>>>>>> 370c6e5a
     std::size_t found_1C = glonass_bands.find(signal_);
     if(found_1C != std::string::npos)
         {
             number_of_observations_glo = number_of_observations_glo + 4;
         }
-<<<<<<< HEAD
-    signal_ = "2C";
-=======
     signal_ = "2G";
->>>>>>> 370c6e5a
     std::size_t found_2C = glonass_bands.find(signal_);
     if(found_2C != std::string::npos)
         {
